--- conflicted
+++ resolved
@@ -2161,7 +2161,6 @@
     }
 
     @Test
-<<<<<<< HEAD
     public void testAlternativeRoutes() {
         JSONObject body = new JSONObject();
         JSONArray coordinates = new JSONArray();
@@ -2174,7 +2173,7 @@
         coord2.put(49.398295);
         coordinates.put(coord2);
         body.put("coordinates", coordinates);
-        body.put("preference", "shortest");
+        body.put("preference", "fastest");
         JSONObject ar = new JSONObject();
         ar.put("target_count", "2");
         ar.put("share_factor", "0.5");
@@ -2191,8 +2190,8 @@
             .assertThat()
             .body("any { it.key == 'routes' }", is(true))
             .body("routes.size()", is(2))
-            .body("routes[0].summary.distance", is(5939.8f))
-            .body("routes[0].summary.duration", is(936.4f))
+            .body("routes[0].summary.distance", is(5942.1f))
+            .body("routes[0].summary.duration", is(776.1f))
             .body("routes[1].summary.distance", is( 6435.0f))
             .body("routes[1].summary.duration", is(801.5f))
             .statusCode(200);
@@ -2221,7 +2220,7 @@
 
     }
 
-=======
+    @Test
     public void testPreferGreen() {
         JSONObject body = new JSONObject();
 
@@ -2328,7 +2327,6 @@
                 .body("routes[0].summary.duration", is(4145.2f))
                 .statusCode(200);
     }
->>>>>>> 8c99b664
 
     private JSONArray constructCoords(String coordString) {
         JSONArray coordinates = new JSONArray();
