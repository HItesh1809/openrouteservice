# Changelog
All notable changes to this project will be documented in this file.

The format is based on [Keep a Changelog](http://keepachangelog.com/en/1.0.0/)
and this project adheres to [Semantic Versioning](http://semver.org/spec/v2.0.0.html).

## [Unreleased]
### Added
<<<<<<< HEAD
-

### Fixed
-
=======
- 

### Fixed
- 
>>>>>>> cbff0dee

### Changed
-

### Depricated
<<<<<<< HEAD
-

## [4.5.1] - 2018-03-20
### Fixed
- Fixed the parameters being the wrong way around in isochrones request when maximum range has been exceeded (Issue #126)
- Fixed the coordinate precision in the geojson export from 4 to 6 decimals (Issue #136)
- Fixed the instructions='false' error when exporting as geojson (Issue #138)
- Fixed missing summary in the geojson output (Issue #139)
- Fixed error when a high exit number for a roundabout is used in instructions (Issue #145)

### Changed
- Updated error response code for routing when no route can be found between locations (Issue #144)
- Updated logging so that stack traces are only output when debug logging is enabled (Issue #148)
- Updated the error response for geocding when no address found (Issue #134)
=======
- 
>>>>>>> cbff0dee

## [4.5] - 2018-02-27
### Added
- Functionality has been added to restrict routes so that they do not cross all borders, controlled borders, or the borders of specific countries (Issue #41)
- Added GeoJson export for routing exports (Issue #54)
- Added global export class to combine all exports there (Issue #123)
- Option to specify maximum locations for matrix request when using non-standard weightings (Issue #94)

### Fixed
- Fix exception when roundabout exit is not correctly found (Issue #89)
- Option to specify maximum locations for matrix request when using non-standard weightings (Issue #94)
- Geocoder now returns a 404 response if no address is found for reverse geocoding (Issue #113)
- Fixed error codes (Issue #109)
- Correct querying of population statistics data for isochrones (Issue #106)

### Changed
- RoutingProfile was changed to make sure whenever pop_total or pop_area is queried, both are present in the attributes (Issue #106)
- Response with a detour factor now uses "detourfactor" rather than "detour_factor" (Issue #61)
- Changed the gpx export to the new global export processor (Issue #123)

### Deprecated
- getStatisticsOld | Connected to the old statistics library (Issue #106)
- geometryToWKB | Connected to the old statistics library (Issue #106)

## [4.4.2] - 2018-01-31
### Added
- Ability to get routes in GPX format (Issue #8)
- Ability to read HGV tags from OSM Nodes (Issue #49)
- No need to add optimisation parameter in request (PR #87)
- Option to respond md5 of osm file used for graph generation (Issue #48)

### Fixed
- Updated code to not use empty bearings when continue_straight=true is set (Issue #51)
- Fixed problem with HGV restrictions only being taken into account if less than three provided (Issue #75)
- RPHAST performance optimisations (Issue #64)
- Updated duration calculations for urban areas (Issue #44)
- Increase hikari pool size for db connections (PR #52)

## [4.4.1] - 2017-10-12

### Added
- Ability to compute and flush graphs without holding them in memory.

### Fixed
- Optionally define bearings for specific waypoints.

## [4.4.0] - 2017-10-09
### Added
- Updated functional tests.
- Bearings parameter may be passed for cycling profiles.
- Radiuses parameter may be passed for cycling profiles.
- Continue forward parameter may be passed for cycling profiles.
- Considering OSM tag smoothness=impassable in routing.
- First prototype of statistics provider in isochrones added.

### Fixed
- Remove tracking of the highest node in DownwardSearchEdgeFilter.
- Unable to find appropriate routing profile for optimized=true if not available.
- Possible Hash function in MultiTreeMetricsExtractor collision now removed.
- Minor speed up fix in ConcaveBallsIsochroneMapBuilder.
- Fix bug in RPHAST when location lies on a oneway road.
- Consider turn restrictions if optimized=false is passed.

### Changed
- 

### Removed
- 

### Deprecated
- 
<|MERGE_RESOLUTION|>--- conflicted
+++ resolved
@@ -6,23 +6,15 @@
 
 ## [Unreleased]
 ### Added
-<<<<<<< HEAD
 -
 
 ### Fixed
 -
-=======
-- 
-
-### Fixed
-- 
->>>>>>> cbff0dee
 
 ### Changed
 -
 
 ### Depricated
-<<<<<<< HEAD
 -
 
 ## [4.5.1] - 2018-03-20
@@ -37,9 +29,7 @@
 - Updated error response code for routing when no route can be found between locations (Issue #144)
 - Updated logging so that stack traces are only output when debug logging is enabled (Issue #148)
 - Updated the error response for geocding when no address found (Issue #134)
-=======
-- 
->>>>>>> cbff0dee
+
 
 ## [4.5] - 2018-02-27
 ### Added
