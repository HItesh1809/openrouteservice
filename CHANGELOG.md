# Changelog
All notable changes to this project will be documented in this file.

The format is based on [Keep a Changelog](http://keepachangelog.com/en/1.0.0/)
and this project adheres to [Semantic Versioning](http://semver.org/spec/v2.0.0.html).

## [Unreleased]
### Added
- Added Unit Tests for RouteSearchParameters.class() (while fixing Issue #291)
- Added ability to return warning messages in the route response which can be used for showing info to a user when warning criteria have been met based on extended storages.
- Added a RoadAccessRestrictions extended storage as a warning extended storage for when a route goes of ways with access restrictions (Issue #342)
### Fixed
- If residential penalty reduces speed to <5, set it to 5
- Added a new ParameterValueException in RouteSearchParameters if the profile is driving-car and profile_params are set in the options (Issue #291)
- Fixed API Test to consider the new ParameterValueException (while fixing Issue #291)
- Improved range and resolution of values encoding dimension/weight road restrictions in order to properly resolve them when corresponding hgv parameters are set (fixes issue #263)
- Fixed empty BBox error if the route is located in the southern hemisphere (Issue #348)
- Take into account access restrictions specific to hgv subprofiles (fixes issue #235)
- Properly resolve all tolls, especially hgv-specific ones (fixes issue #358)
- Updated checks on pedestrian way filter for access restrictions
### Changed
<<<<<<< HEAD
=======
- Allowed access for cars and hgvs on access=destination roads (Issue #342)
>>>>>>> 21fa3e40
### Deprecated

## [4.7.1] - 2018-10-24
### Added
Added instructions to readme for installing without Docker (Issue #272)
Added area_units for isochrones API as units being misleading (Issue #272)
### Fixed
- Area calculation for isochrones using metric crs (Issue #130)
- Decreases maximum peed for bike-regular for more realistic reachability scores (Issue #325)
- Fixes self intersecting polygons when requesting population for isochrones (Issue #297)
- Changes center in isochrones response to snapped edge coordinate on graph (Issue #336)
- Enable HGV axleload restriction (Issue #262)
### Changed
- Changed app.config.sample for docker to consider split profiles (Issue #320)
- Changed minor information in pom.xml
- Updated API test starting coordinates to be on a road (Issue #328)
### Deprecated

## [4.7] - 2018-10-10
### Added
- Removed locations code as this will be handled by openpoiservice in the future (Issue #120)
- Removed Geocoding code as this will be handled by the geocoder service rather than within ORS
- Added smoothing option for isochrones (Issue #137)
- Added ExtraInfo storage for osm way id so that this information can be stored (and accessed) agianst the edges (Issue #217)
- Added a new GeometryUtility function and its unit test to calculate the bbox for a set of coordinates (Issue #241)
- Added support for elevation data above & and below the 60 deg N/S. When you run your own instance make sure that you specify the `elevation_provider: multi` (instead of just 'cgiar') (Issue #220)
- Added support to keep elevation source data over various path generation processes - add to your app.config: `elevation_cache_clear: false`
- Added support for new keep left/right turn instructions

### Fixed
- Correct logic of determining vehicle type flags in heavy vehicle storage (Issue #211)
- Enable OSM "key:access" tag values to take effect for heavy vehicle profile (Issue #209)
- Fixed problem with avoid polygons excluding ways that should have been accepted (Issue #95)
- Updated code to remove merging of instructions as this resulted in missing important turn instructions (Issue #177)
- Added missing translations for arrival instructions (Issue #171)
- Updated code so that acceleration is taken into account when speeds are calculated for edges (Issue #178)
- Fixed the mising rte tag in gpx issue (Issue #196)
- Fixed the gpx validation errror (Issue #168)
- Added unit conversion so that isochrone response is in user specified unit (issue #91)
- Enabled the reporting of multiple missing points in error response (issue #246)
- Fixed wrong bounding box error (Issue #241)
- Fixed problem with mountain bike profile never using contraction hierarchies.

### Changed
- Updated the internal graphhopper libraries from 0.9.x to 0.10.1 and reduced the number of custom implementations and features.
This implies that some of the previous features is no longer available in this release of openrouteservice. Most of these
adjustments are under the hood and will not be noticeable for anyone. Have said that there is of course **one exception**:
You need to create a separate profile per vehicle. In previous versions it was possible to combine multiple vehicles (like
bike, road bike, e-bike and mtb) into a single ors-profile - this is no longer possible. Instead you need to create one
profile for bike, one for mtb one for road bike and so on.  
- Updated/refactored road bike flagencoder to make it more suitable for road cycling enthusiasts. Please note, that the
generated routs might not be compliant to the local regulations - specially when 'Biking trails are obligated to be use'
- Refactored some of the edge filters and cleaned up the code initializing them
- Updated the wheelchair profile to better handle restrictions such as width, kerb heights and instances where sidewalks
are attached to roads. (Issue #162)
- Replaced "Sand" surface encoding with "Paving stone"
- Changed the bbox api test (Issue #241)
- Changed the way the bbox is calculated internally (Issue #241)
- Change the license from apache 2.0 to LGPL3 (PR #296)

### Deprecated
- Removed references to locations and accessibilty services from web.xml (Issue #186)

## [4.5.1] - 2018-03-20
### Fixed
- Fixed the parameters being the wrong way around in isochrones request when maximum range has been exceeded (Issue #126)
- Fixed the coordinate precision in the geojson export from 4 to 6 decimals (Issue #136)
- Fixed the instructions='false' error when exporting as geojson (Issue #138)
- Fixed missing summary in the geojson output (Issue #139)
- Fixed error when a high exit number for a roundabout is used in instructions (Issue #145)

### Changed
- Updated error response code for routing when no route can be found between locations (Issue #144)
- Updated logging so that stack traces are only output when debug logging is enabled (Issue #148)
- Updated the error response for geocding when no address found (Issue #134)


## [4.5] - 2018-02-27
### Added
- Functionality has been added to restrict routes so that they do not cross all borders, controlled borders, or the borders of specific countries (Issue #41)
- Added GeoJson export for routing exports (Issue #54)
- Added global export class to combine all exports there (Issue #123)
- Option to specify maximum locations for matrix request when using non-standard weightings (Issue #94)

### Fixed
- Fix exception when roundabout exit is not correctly found (Issue #89)
- Option to specify maximum locations for matrix request when using non-standard weightings (Issue #94)
- Geocoder now returns a 404 response if no address is found for reverse geocoding (Issue #113)
- Fixed error codes (Issue #109)
- Correct querying of population statistics data for isochrones (Issue #106)

### Changed
- RoutingProfile was changed to make sure whenever pop_total or pop_area is queried, both are present in the attributes (Issue #106)
- Response with a detour factor now uses "detourfactor" rather than "detour_factor" (Issue #61)
- Changed the gpx export to the new global export processor (Issue #123)

### Deprecated
- getStatisticsOld | Connected to the old statistics library (Issue #106)
- geometryToWKB | Connected to the old statistics library (Issue #106)

## [4.4.2] - 2018-01-31
### Added
- Ability to get routes in GPX format (Issue #8)
- Ability to read HGV tags from OSM Nodes (Issue #49)
- No need to add optimisation parameter in request (PR #87)
- Option to respond md5 of osm file used for graph generation (Issue #48)

### Fixed
- Updated code to not use empty bearings when continue_straight=true is set (Issue #51)
- Fixed problem with HGV restrictions only being taken into account if less than three provided (Issue #75)
- RPHAST performance optimisations (Issue #64)
- Updated duration calculations for urban areas (Issue #44)
- Increase hikari pool size for db connections (PR #52)

## [4.4.1] - 2017-10-12

### Added
- Ability to compute and flush graphs without holding them in memory.

### Fixed
- Optionally define bearings for specific waypoints.

## [4.4.0] - 2017-10-09
### Added
- Updated functional tests.
- Bearings parameter may be passed for cycling profiles.
- Radiuses parameter may be passed for cycling profiles.
- Continue forward parameter may be passed for cycling profiles.
- Considering OSM tag smoothness=impassable in routing.
- First prototype of statistics provider in isochrones added.

### Fixed
- Remove tracking of the highest node in DownwardSearchEdgeFilter.
- Unable to find appropriate routing profile for optimized=true if not available.
- Possible Hash function in MultiTreeMetricsExtractor collision now removed.
- Minor speed up fix in ConcaveBallsIsochroneMapBuilder.
- Fix bug in RPHAST when location lies on a oneway road.
- Consider turn restrictions if optimized=false is passed.

### Changed
- 

### Removed
- 

### Deprecated
- 
<|MERGE_RESOLUTION|>--- conflicted
+++ resolved
@@ -19,10 +19,7 @@
 - Properly resolve all tolls, especially hgv-specific ones (fixes issue #358)
 - Updated checks on pedestrian way filter for access restrictions
 ### Changed
-<<<<<<< HEAD
-=======
 - Allowed access for cars and hgvs on access=destination roads (Issue #342)
->>>>>>> 21fa3e40
 ### Deprecated
 
 ## [4.7.1] - 2018-10-24
