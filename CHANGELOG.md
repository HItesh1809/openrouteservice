# Changelog
All notable changes to this project will be documented in this file.

The format is based on [Keep a Changelog](http://keepachangelog.com/en/1.0.0/)
and this project adheres to [Semantic Versioning](http://semver.org/spec/v2.0.0.html).

## [Unreleased]
### Added
- Added Unit Tests for RouteSearchParameters.class() (while fixing Issue #291)
- Added ability to turn warning messages in the route response which can be used for showing info to a user when warning criteria have been met based on extended storages.
### Fixed
- If residential penalty reduces speed to <5, set it to 5
- Added a new ParameterValueException in RouteSearchParameters if the profile is driving-car and profile_params are set in the options (Issue #291)
- Fixed API Test to consider the new ParameterValueException (while fixing Issue #291)
<<<<<<< HEAD
- Improved range and resolution of values encoding dimension/weight road restrictions in order to properly resolve them when corresponding hgv parameters are set (fixes issue #263)
=======
- Fixed empty BBox error if the route is located in the southern hemisphere (Issue #348)
>>>>>>> c425e0f5
### Changed
### Deprecated

## [4.7.1] - 2018-10-24
### Added
Added instructions to readme for installing without Docker (Issue #272)
Added area_units for isochrones API as units being misleading (Issue #272)
### Fixed
- Area calculation for isochrones using metric crs (Issue #130)
- Decreases maximum peed for bike-regular for more realistic reachability scores (Issue #325)
- Fixes self intersecting polygons when requesting population for isochrones (Issue #297)
- Changes center in isochrones response to snapped edge coordinate on graph (Issue #336)
- Enable HGV axleload restriction (Issue #262)
### Changed
- Changed app.config.sample for docker to consider split profiles (Issue #320)
- Changed minor information in pom.xml
- Updated API test starting coordinates to be on a road (Issue #328)
### Deprecated

## [4.7] - 2018-10-10
### Added
- Removed locations code as this will be handled by openpoiservice in the future (Issue #120)
- Removed Geocoding code as this will be handled by the geocoder service rather than within ORS
- Added smoothing option for isochrones (Issue #137)
- Added ExtraInfo storage for osm way id so that this information can be stored (and accessed) agianst the edges (Issue #217)
- Added a new GeometryUtility function and its unit test to calculate the bbox for a set of coordinates (Issue #241)
- Added support for elevation data above & and below the 60 deg N/S. When you run your own instance make sure that you specify the `elevation_provider: multi` (instead of just 'cgiar') (Issue #220)
- Added support to keep elevation source data over various path generation processes - add to your app.config: `elevation_cache_clear: false`
- Added support for new keep left/right turn instructions

### Fixed
- Correct logic of determining vehicle type flags in heavy vehicle storage (Issue #211)
- Enable OSM "key:access" tag values to take effect for heavy vehicle profile (Issue #209)
- Fixed problem with avoid polygons excluding ways that should have been accepted (Issue #95)
- Updated code to remove merging of instructions as this resulted in missing important turn instructions (Issue #177)
- Added missing translations for arrival instructions (Issue #171)
- Updated code so that acceleration is taken into account when speeds are calculated for edges (Issue #178)
- Fixed the mising rte tag in gpx issue (Issue #196)
- Fixed the gpx validation errror (Issue #168)
- Added unit conversion so that isochrone response is in user specified unit (issue #91)
- Enabled the reporting of multiple missing points in error response (issue #246)
- Fixed wrong bounding box error (Issue #241)
- Fixed problem with mountain bike profile never using contraction hierarchies.

### Changed
- Updated the internal graphhopper libraries from 0.9.x to 0.10.1 and reduced the number of custom implementations and features.
This implies that some of the previous features is no longer available in this release of openrouteservice. Most of these
adjustments are under the hood and will not be noticeable for anyone. Have said that there is of course **one exception**:
You need to create a separate profile per vehicle. In previous versions it was possible to combine multiple vehicles (like
bike, road bike, e-bike and mtb) into a single ors-profile - this is no longer possible. Instead you need to create one
profile for bike, one for mtb one for road bike and so on.  
- Updated/refactored road bike flagencoder to make it more suitable for road cycling enthusiasts. Please note, that the
generated routs might not be compliant to the local regulations - specially when 'Biking trails are obligated to be use'
- Refactored some of the edge filters and cleaned up the code initializing them
- Updated the wheelchair profile to better handle restrictions such as width, kerb heights and instances where sidewalks
are attached to roads. (Issue #162)
- Replaced "Sand" surface encoding with "Paving stone"
- Changed the bbox api test (Issue #241)
- Changed the way the bbox is calculated internally (Issue #241)
- Change the license from apache 2.0 to LGPL3 (PR #296)

### Deprecated
- Removed references to locations and accessibilty services from web.xml (Issue #186)

## [4.5.1] - 2018-03-20
### Fixed
- Fixed the parameters being the wrong way around in isochrones request when maximum range has been exceeded (Issue #126)
- Fixed the coordinate precision in the geojson export from 4 to 6 decimals (Issue #136)
- Fixed the instructions='false' error when exporting as geojson (Issue #138)
- Fixed missing summary in the geojson output (Issue #139)
- Fixed error when a high exit number for a roundabout is used in instructions (Issue #145)

### Changed
- Updated error response code for routing when no route can be found between locations (Issue #144)
- Updated logging so that stack traces are only output when debug logging is enabled (Issue #148)
- Updated the error response for geocding when no address found (Issue #134)


## [4.5] - 2018-02-27
### Added
- Functionality has been added to restrict routes so that they do not cross all borders, controlled borders, or the borders of specific countries (Issue #41)
- Added GeoJson export for routing exports (Issue #54)
- Added global export class to combine all exports there (Issue #123)
- Option to specify maximum locations for matrix request when using non-standard weightings (Issue #94)

### Fixed
- Fix exception when roundabout exit is not correctly found (Issue #89)
- Option to specify maximum locations for matrix request when using non-standard weightings (Issue #94)
- Geocoder now returns a 404 response if no address is found for reverse geocoding (Issue #113)
- Fixed error codes (Issue #109)
- Correct querying of population statistics data for isochrones (Issue #106)

### Changed
- RoutingProfile was changed to make sure whenever pop_total or pop_area is queried, both are present in the attributes (Issue #106)
- Response with a detour factor now uses "detourfactor" rather than "detour_factor" (Issue #61)
- Changed the gpx export to the new global export processor (Issue #123)

### Deprecated
- getStatisticsOld | Connected to the old statistics library (Issue #106)
- geometryToWKB | Connected to the old statistics library (Issue #106)

## [4.4.2] - 2018-01-31
### Added
- Ability to get routes in GPX format (Issue #8)
- Ability to read HGV tags from OSM Nodes (Issue #49)
- No need to add optimisation parameter in request (PR #87)
- Option to respond md5 of osm file used for graph generation (Issue #48)

### Fixed
- Updated code to not use empty bearings when continue_straight=true is set (Issue #51)
- Fixed problem with HGV restrictions only being taken into account if less than three provided (Issue #75)
- RPHAST performance optimisations (Issue #64)
- Updated duration calculations for urban areas (Issue #44)
- Increase hikari pool size for db connections (PR #52)

## [4.4.1] - 2017-10-12

### Added
- Ability to compute and flush graphs without holding them in memory.

### Fixed
- Optionally define bearings for specific waypoints.

## [4.4.0] - 2017-10-09
### Added
- Updated functional tests.
- Bearings parameter may be passed for cycling profiles.
- Radiuses parameter may be passed for cycling profiles.
- Continue forward parameter may be passed for cycling profiles.
- Considering OSM tag smoothness=impassable in routing.
- First prototype of statistics provider in isochrones added.

### Fixed
- Remove tracking of the highest node in DownwardSearchEdgeFilter.
- Unable to find appropriate routing profile for optimized=true if not available.
- Possible Hash function in MultiTreeMetricsExtractor collision now removed.
- Minor speed up fix in ConcaveBallsIsochroneMapBuilder.
- Fix bug in RPHAST when location lies on a oneway road.
- Consider turn restrictions if optimized=false is passed.

### Changed
- 

### Removed
- 

### Deprecated
- 
<|MERGE_RESOLUTION|>--- conflicted
+++ resolved
@@ -12,11 +12,8 @@
 - If residential penalty reduces speed to <5, set it to 5
 - Added a new ParameterValueException in RouteSearchParameters if the profile is driving-car and profile_params are set in the options (Issue #291)
 - Fixed API Test to consider the new ParameterValueException (while fixing Issue #291)
-<<<<<<< HEAD
 - Improved range and resolution of values encoding dimension/weight road restrictions in order to properly resolve them when corresponding hgv parameters are set (fixes issue #263)
-=======
 - Fixed empty BBox error if the route is located in the southern hemisphere (Issue #348)
->>>>>>> c425e0f5
 ### Changed
 ### Deprecated
 
