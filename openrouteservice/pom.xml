--- conflicted
+++ resolved
@@ -173,55 +173,13 @@
 
     <repositories>
         <repository>
-<<<<<<< HEAD
-            <id>maven2-repository.dev.java.net</id>
-            <name>Java.net repository</name>
-            <url>http://download.java.net/maven/2</url>
-        </repository>
-        <repository>
-            <id>bintray-nitram509-jbrotli</id>
-            <name>bintray</name>
-            <url>http://dl.bintray.com/nitram509/jbrotli</url>
-        </repository>
-        <repository>
-            <id>jitpack.io</id>
-            <url>https://jitpack.io</url>
-        </repository>
-        <repository>
-            <id>osgeo</id>
-            <name>Open Source Geospatial Foundation Repository</name>
-            <url>http://download.osgeo.org/webdav/geotools/</url>
-        </repository>
-        <repository>
-            <snapshots>
-                <enabled>true</enabled>
-            </snapshots>
-            <id>opengeo</id>
-            <name>OpenGeo Maven Repository</name>
-            <url>http://repo.boundlessgeo.com/main </url>
-=======
             <!--This will resolve special artifact through our own reopository (https://www.jfrog.com/confluence/display/RTF/Maven+Repository#MavenRepository-ResolvingArtifactsthroughArtifactory).-->
             <id>HeiGIT main</id>
             <name>Central Repository for OSHDB dependency related artefacts</name>
             <url>http://repo.heigit.org/artifactory/main</url>
->>>>>>> 8c99b664
         </repository>
     </repositories>
 
-<<<<<<< HEAD
-
-<dependencies>
-    <dependency>
-        <groupId>org.apache.commons</groupId>
-        <artifactId>commons-compress</artifactId>
-        <version>1.15</version>
-    </dependency>
-	<dependency>
-		<groupId>com.vividsolutions</groupId>
-		<artifactId>jts</artifactId>
-		<version>1.13</version>
-	</dependency>
-=======
     <dependencies>
         <dependency>
             <groupId>org.apache.commons</groupId>
@@ -233,7 +191,6 @@
             <artifactId>jts</artifactId>
             <version>1.13</version>
         </dependency>
->>>>>>> 8c99b664
 
         <dependency>
             <groupId>org.geotools</groupId>
@@ -315,31 +272,17 @@
             <version>3.0.3</version>
         </dependency>
 
-<<<<<<< HEAD
-    <dependency>
-        <groupId>com.github.GIScience.graphhopper</groupId>
-        <artifactId>graphhopper-core</artifactId>
-        <version>v0.10.1.14</version>
-    </dependency>
-
-    <dependency>
-        <groupId>com.github.GIScience.graphhopper</groupId>
-        <artifactId>graphhopper-reader-osm</artifactId>
-        <version>v0.10.1.14</version>
-    </dependency>
-=======
         <dependency>
             <groupId>com.github.GIScience.graphhopper</groupId>
             <artifactId>graphhopper-core</artifactId>
-            <version>v0.10.1.13</version>
-        </dependency>
-
+            <version>v0.10.1.14</version>
+        </dependency>
+    
         <dependency>
             <groupId>com.github.GIScience.graphhopper</groupId>
             <artifactId>graphhopper-reader-osm</artifactId>
-            <version>v0.10.1.13</version>
-        </dependency>
->>>>>>> 8c99b664
+            <version>v0.10.1.14</version>
+        </dependency>
 
         <!-- remove the comment to enable debugging
         <dependency>
