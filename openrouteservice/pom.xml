<project xmlns="http://maven.apache.org/POM/4.0.0"
    xmlns:xsi="http://www.w3.org/2001/XMLSchema-instance"
    xsi:schemaLocation="http://maven.apache.org/POM/4.0.0 http://maven.apache.org/xsd/maven-4.0.0.xsd">

    <modelVersion>4.0.0</modelVersion>
    <groupId>heigit.ors</groupId>
    <artifactId>openrouteservice</artifactId>
    <version>4.0.0</version>
    <packaging>war</packaging>
    <name>OpenRouteService</name>
    <url>openrouteservice.org</url>
    <inceptionYear>2017</inceptionYear>
    <issueManagement>
        <system>GitLab</system>
        <url>https://github.com/graphhopper/graphhopper/issues</url>
    </issueManagement>
    <properties>
        <project.build.sourceEncoding>UTF-8</project.build.sourceEncoding>
        <project.reporting.outputEncoding>
            UTF-8</project.reporting.outputEncoding>
        <project.timestamp>${maven.build.timestamp}</project.timestamp>
        <maven.build.timestamp.format>yyyy-MM-dd
            HH:mm</maven.build.timestamp.format>
    </properties>
<<<<<<< HEAD
    <scm>
        <url>git@gitlab.com:giscience/ORS_backend.git</url>
        <connection>
            scm:git:git@gitlab.com:giscience/ORS_backend.git</connection>
        <developerConnection>
            scm:git:git@gitlab.com:giscience/ORS_backend.git</developerConnection>
    </scm>
    <build>
        <sourceDirectory>src/main/java</sourceDirectory>
        <resources>
            <resource>
                <directory>src/main/resources</directory>
                <includes>
                    <include>resources/locales/*.resources</include>
                    <include>resources/version.properties</include>
                    <include>META-INF/services/*.*</include>
                </includes>
                <filtering>true</filtering>
            </resource>
        </resources>
        <plugins>
            <plugin>
                <artifactId>maven-compiler-plugin</artifactId>
                <version>3.3</version>
                <configuration>
                    <source>1.8</source>
                    <target>1.8</target>
                </configuration>
            </plugin>
            <plugin>
                <artifactId>maven-war-plugin</artifactId>
                <version>2.6</version>
                <configuration>
                    <warSourceDirectory>WebContent</warSourceDirectory>
                    <webXml>WebContent/WEB-INF/web.xml</webXml>
                    <failOnMissingWebXml>false</failOnMissingWebXml>
                </configuration>
            </plugin>
            <plugin>
                <groupId>org.apache.tomcat.maven</groupId>
                <artifactId>tomcat7-maven-plugin</artifactId>
                <version>2.2</version>
                <configuration>
                    <path>/${project.build.finalName}</path>
                    <port>8082</port>
                    <addContextWarDependencies>
                        true</addContextWarDependencies>
                    <addWarDependenciesInClassloader>
                        true</addWarDependenciesInClassloader>
                    <warSourceDirectory>
                        ${project.build.directory}/${project.build.finalName}/</warSourceDirectory>
                </configuration>
            </plugin>
            <plugin>
                <!-- clean up from war:inplace  -->
                <artifactId>maven-clean-plugin</artifactId>
                <version>2.5</version>
                <configuration></configuration>
            </plugin>
            <plugin>
                <groupId>org.apache.maven.plugins</groupId>
                <artifactId>maven-deploy-plugin</artifactId>
                <version>2.8.2</version>
            </plugin>
            <plugin>
                <groupId>org.apache.maven.plugins</groupId>
                <artifactId>maven-jar-plugin</artifactId>
                <version>2.6</version>
            </plugin>
        </plugins>
    </build>
    <repositories>
        <repository>
            <id>maven2-repository.dev.java.net</id>
            <name>Java.net repository</name>
            <url>http://download.java.net/maven/2</url>
        </repository>
        <repository>
            <id>osgeo</id>
            <name>Open Source Geospatial Foundation Repository</name>
            <url>http://download.osgeo.org/webdav/geotools/</url>
        </repository>
        <repository>
            <snapshots>
                <enabled>true</enabled>
            </snapshots>
            <id>opengeo</id>
            <name>OpenGeo Maven Repository</name>
            <url>http://repo.opengeo.org</url>
        </repository>
        <!--    
            <repository>
                        <id>jena-repo</id>
                        <url>http://openjena.org/repo</url>
                </repository>
                -->
    </repositories>
    <dependencies>
        <dependency>
            <groupId>com.vividsolutions</groupId>
            <artifactId>jts</artifactId>
            <version>1.13</version>
        </dependency>
        <dependency>
            <groupId>org.geotools</groupId>
            <artifactId>gt-main</artifactId>
            <version>16.1</version>
        </dependency>
        <dependency>
            <groupId>org.geotools</groupId>
            <artifactId>gt-api</artifactId>
            <version>16.1</version>
        </dependency>
        <dependency>
            <groupId>org.geotools</groupId>
            <artifactId>gt-epsg-hsql</artifactId>
            <version>16.1</version>
        </dependency>
        <dependency>
            <groupId>log4j</groupId>
            <artifactId>log4j</artifactId>
            <version>1.2.14</version>
        </dependency>
        <dependency>
            <groupId>org.json</groupId>
            <artifactId>json</artifactId>
            <version>20160810</version>
        </dependency>
        <dependency>
            <groupId>javax.servlet</groupId>
            <artifactId>javax.servlet-api</artifactId>
            <version>3.1.0</version>
            <scope>provided</scope>
        </dependency>
        <dependency>
            <groupId>org.jgrapht</groupId>
            <artifactId>jgrapht-core</artifactId>
            <version>0.9.1</version>
        </dependency>
        <dependency>
            <groupId>commons-net</groupId>
            <artifactId>commons-net</artifactId>
            <version>3.3</version>
        </dependency>
        <dependency>
            <groupId>net.sf.trove4j</groupId>
            <artifactId>trove4j</artifactId>
            <version>3.0.3</version>
        </dependency>
        <dependency>
            <groupId>com.graphhopper</groupId>
            <artifactId>graphhopper</artifactId>
            <version>0.5.0</version>
        </dependency>
        <dependency>
            <groupId>com.typesafe</groupId>
            <artifactId>config</artifactId>
            <version>1.3.1</version>
        </dependency>
        <!-- https://mvnrepository.com/artifact/org.postgresql/postgresql -->
        <dependency>
            <groupId>org.postgresql</groupId>
            <artifactId>postgresql</artifactId>
            <version>9.4.1212</version>
        </dependency>
        <dependency>
            <groupId>com.zaxxer</groupId>
            <artifactId>HikariCP</artifactId>
            <version>2.6.0</version>
        </dependency>
        <!-- https://mvnrepository.com/artifact/mysql/mysql-connector-java -->
        <dependency>
            <groupId>mysql</groupId>
            <artifactId>mysql-connector-java</artifactId>
            <version>6.0.5</version>
        </dependency>
    </dependencies>
=======

  <scm>
  	<url>git@gitlab.com:giscience/ORS_backend.git</url>
   	<connection>scm:git:git@gitlab.com:giscience/ORS_backend.git</connection>
   	<developerConnection>scm:git:git@gitlab.com:giscience/ORS_backend.git</developerConnection>
  </scm>
    
  <build>
    <sourceDirectory>src/main/java</sourceDirectory>
    <resources>
       <resource>
         <directory>src/main/resources</directory>
         <includes>
           <include>resources/locales/*.resources</include>
           <include>resources/version.properties</include>
           <include>META-INF/services/*.*</include>
         </includes>
         <filtering>true</filtering>
       </resource>
     </resources>
    
    <plugins>
     <plugin>
        <artifactId>maven-compiler-plugin</artifactId>
        <version>3.3</version>
        <configuration>
          <source>1.8</source>
          <target>1.8</target>
        </configuration>
      </plugin>
      <plugin>
        <artifactId>maven-war-plugin</artifactId>
        <version>2.6</version>
        <configuration>
          <warSourceDirectory>WebContent</warSourceDirectory>
           <webXml>WebContent/WEB-INF/web.xml</webXml>
          <failOnMissingWebXml>false</failOnMissingWebXml>
        </configuration>
      </plugin>
      <plugin>
        <groupId>org.apache.tomcat.maven</groupId>
        <artifactId>tomcat7-maven-plugin</artifactId>
        <version>2.2</version>
        <configuration>
          		 <path>/${project.build.finalName}</path>
          		 <port>8082</port>
                 <addContextWarDependencies>true</addContextWarDependencies>
                 <addWarDependenciesInClassloader>true</addWarDependenciesInClassloader>
                 <warSourceDirectory>${project.build.directory}/${project.build.finalName}/</warSourceDirectory>
            </configuration>
      </plugin>
       <plugin><!-- clean up from war:inplace  -->
        <artifactId>maven-clean-plugin</artifactId>
        <version>2.5</version>
        <configuration>
        </configuration>
      </plugin>
      <plugin>
          <groupId>org.apache.maven.plugins</groupId>
          <artifactId>maven-deploy-plugin</artifactId>
          <version>2.8.2</version>
      </plugin>
      <plugin>
          <groupId>org.apache.maven.plugins</groupId>
          <artifactId>maven-jar-plugin</artifactId>
          <version>2.6</version>
      </plugin>
      </plugins>
  </build>
  
  <repositories>
		<repository>
			<id>maven2-repository.dev.java.net</id>
			<name>Java.net repository</name>
			<url>http://download.java.net/maven/2</url>
		</repository>
		<repository>
			<id>osgeo</id>
			<name>Open Source Geospatial Foundation Repository</name>
			<url>http://download.osgeo.org/webdav/geotools/</url>
		</repository>
		<repository>
			<snapshots>
				<enabled>true</enabled>
			</snapshots>
			<id>opengeo</id>
			<name>OpenGeo Maven Repository</name>
			<url>http://repo.opengeo.org</url>
		</repository>
	<!--	
	    <repository>
			<id>jena-repo</id>
			<url>http://openjena.org/repo</url>
		</repository>
		-->
	</repositories>
	
<dependencies>
	<dependency>
		<groupId>com.vividsolutions</groupId>
		<artifactId>jts</artifactId>
		<version>1.13</version>
	</dependency>

	<dependency>
    	<groupId>org.geotools</groupId>
    	<artifactId>gt-main</artifactId>
    	<version>16.1</version>
	</dependency>

	<dependency>
    	<groupId>org.geotools</groupId>
    	<artifactId>gt-api</artifactId>
    	<version>16.1</version>
	</dependency>

	<dependency>
    	<groupId>org.geotools</groupId>
    	<artifactId>gt-epsg-hsql</artifactId>
    	<version>16.1</version>
	</dependency>
 
	<dependency>
		<groupId>log4j</groupId>
		<artifactId>log4j</artifactId>
		<version>1.2.14</version>
	</dependency>

	<dependency>
    	<groupId>org.json</groupId>
    	<artifactId>json</artifactId>
    	<version>20160810</version>
	</dependency>
           
	<dependency>
   		<groupId>javax.servlet</groupId>
   		<artifactId>javax.servlet-api</artifactId>
   		<version>3.1.0</version>
   		<scope>provided</scope>
	</dependency>

	<dependency>
		<groupId>org.jgrapht</groupId>
		<artifactId>jgrapht-core</artifactId>
		<version>0.9.1</version>
	</dependency>

	<dependency>
		<groupId>commons-net</groupId>
		<artifactId>commons-net</artifactId>
		<version>3.3</version>
	</dependency>

	<dependency>
    	<groupId>net.sf.trove4j</groupId>
    	<artifactId>trove4j</artifactId>
    	<version>3.0.3</version>
	</dependency>        

	<dependency>
		<groupId>com.graphhopper</groupId>
		<artifactId>graphhopper</artifactId>
		<version>0.5.0</version>
	</dependency>

	<dependency>
    	<groupId>com.typesafe</groupId>
	    <artifactId>config</artifactId>
	    <version>1.3.1</version>
	</dependency>        

	<!-- https://mvnrepository.com/artifact/org.postgresql/postgresql -->
	<dependency>
    	<groupId>org.postgresql</groupId>
    	<artifactId>postgresql</artifactId>
    	<version>9.4.1212</version>
	</dependency>
        
	<dependency>
    	<groupId>com.zaxxer</groupId>
    	<artifactId>HikariCP</artifactId>
    	<version>2.6.0</version>
	</dependency>

	<!-- https://mvnrepository.com/artifact/mysql/mysql-connector-java -->
	<dependency>
    	<groupId>mysql</groupId>
    	<artifactId>mysql-connector-java</artifactId>
    	<version>6.0.5</version>
	</dependency>
            
</dependencies>

>>>>>>> 5255c66c
    <!-- mvn deploy -DperformRelease=true -->
    <profiles>
        <profile>
            <id>release-sign-artifacts</id>
            <activation>
                <property>
                    <name>performRelease</name>
                    <value>true</value>
                </property>
            </activation>
            <build>
                <plugins>
                    <plugin>
                        <groupId>org.apache.maven.plugins</groupId>
                        <artifactId>maven-gpg-plugin</artifactId>
                        <version>1.6</version>
                        <executions>
                            <execution>
                                <id>sign-artifacts</id>
                                <phase>verify</phase>
                                <goals>
                                    <goal>sign</goal>
                                </goals>
                            </execution>
                        </executions>
                    </plugin>
                </plugins>
            </build>
        </profile>
    </profiles>
</project><|MERGE_RESOLUTION|>--- conflicted
+++ resolved
@@ -22,186 +22,6 @@
         <maven.build.timestamp.format>yyyy-MM-dd
             HH:mm</maven.build.timestamp.format>
     </properties>
-<<<<<<< HEAD
-    <scm>
-        <url>git@gitlab.com:giscience/ORS_backend.git</url>
-        <connection>
-            scm:git:git@gitlab.com:giscience/ORS_backend.git</connection>
-        <developerConnection>
-            scm:git:git@gitlab.com:giscience/ORS_backend.git</developerConnection>
-    </scm>
-    <build>
-        <sourceDirectory>src/main/java</sourceDirectory>
-        <resources>
-            <resource>
-                <directory>src/main/resources</directory>
-                <includes>
-                    <include>resources/locales/*.resources</include>
-                    <include>resources/version.properties</include>
-                    <include>META-INF/services/*.*</include>
-                </includes>
-                <filtering>true</filtering>
-            </resource>
-        </resources>
-        <plugins>
-            <plugin>
-                <artifactId>maven-compiler-plugin</artifactId>
-                <version>3.3</version>
-                <configuration>
-                    <source>1.8</source>
-                    <target>1.8</target>
-                </configuration>
-            </plugin>
-            <plugin>
-                <artifactId>maven-war-plugin</artifactId>
-                <version>2.6</version>
-                <configuration>
-                    <warSourceDirectory>WebContent</warSourceDirectory>
-                    <webXml>WebContent/WEB-INF/web.xml</webXml>
-                    <failOnMissingWebXml>false</failOnMissingWebXml>
-                </configuration>
-            </plugin>
-            <plugin>
-                <groupId>org.apache.tomcat.maven</groupId>
-                <artifactId>tomcat7-maven-plugin</artifactId>
-                <version>2.2</version>
-                <configuration>
-                    <path>/${project.build.finalName}</path>
-                    <port>8082</port>
-                    <addContextWarDependencies>
-                        true</addContextWarDependencies>
-                    <addWarDependenciesInClassloader>
-                        true</addWarDependenciesInClassloader>
-                    <warSourceDirectory>
-                        ${project.build.directory}/${project.build.finalName}/</warSourceDirectory>
-                </configuration>
-            </plugin>
-            <plugin>
-                <!-- clean up from war:inplace  -->
-                <artifactId>maven-clean-plugin</artifactId>
-                <version>2.5</version>
-                <configuration></configuration>
-            </plugin>
-            <plugin>
-                <groupId>org.apache.maven.plugins</groupId>
-                <artifactId>maven-deploy-plugin</artifactId>
-                <version>2.8.2</version>
-            </plugin>
-            <plugin>
-                <groupId>org.apache.maven.plugins</groupId>
-                <artifactId>maven-jar-plugin</artifactId>
-                <version>2.6</version>
-            </plugin>
-        </plugins>
-    </build>
-    <repositories>
-        <repository>
-            <id>maven2-repository.dev.java.net</id>
-            <name>Java.net repository</name>
-            <url>http://download.java.net/maven/2</url>
-        </repository>
-        <repository>
-            <id>osgeo</id>
-            <name>Open Source Geospatial Foundation Repository</name>
-            <url>http://download.osgeo.org/webdav/geotools/</url>
-        </repository>
-        <repository>
-            <snapshots>
-                <enabled>true</enabled>
-            </snapshots>
-            <id>opengeo</id>
-            <name>OpenGeo Maven Repository</name>
-            <url>http://repo.opengeo.org</url>
-        </repository>
-        <!--    
-            <repository>
-                        <id>jena-repo</id>
-                        <url>http://openjena.org/repo</url>
-                </repository>
-                -->
-    </repositories>
-    <dependencies>
-        <dependency>
-            <groupId>com.vividsolutions</groupId>
-            <artifactId>jts</artifactId>
-            <version>1.13</version>
-        </dependency>
-        <dependency>
-            <groupId>org.geotools</groupId>
-            <artifactId>gt-main</artifactId>
-            <version>16.1</version>
-        </dependency>
-        <dependency>
-            <groupId>org.geotools</groupId>
-            <artifactId>gt-api</artifactId>
-            <version>16.1</version>
-        </dependency>
-        <dependency>
-            <groupId>org.geotools</groupId>
-            <artifactId>gt-epsg-hsql</artifactId>
-            <version>16.1</version>
-        </dependency>
-        <dependency>
-            <groupId>log4j</groupId>
-            <artifactId>log4j</artifactId>
-            <version>1.2.14</version>
-        </dependency>
-        <dependency>
-            <groupId>org.json</groupId>
-            <artifactId>json</artifactId>
-            <version>20160810</version>
-        </dependency>
-        <dependency>
-            <groupId>javax.servlet</groupId>
-            <artifactId>javax.servlet-api</artifactId>
-            <version>3.1.0</version>
-            <scope>provided</scope>
-        </dependency>
-        <dependency>
-            <groupId>org.jgrapht</groupId>
-            <artifactId>jgrapht-core</artifactId>
-            <version>0.9.1</version>
-        </dependency>
-        <dependency>
-            <groupId>commons-net</groupId>
-            <artifactId>commons-net</artifactId>
-            <version>3.3</version>
-        </dependency>
-        <dependency>
-            <groupId>net.sf.trove4j</groupId>
-            <artifactId>trove4j</artifactId>
-            <version>3.0.3</version>
-        </dependency>
-        <dependency>
-            <groupId>com.graphhopper</groupId>
-            <artifactId>graphhopper</artifactId>
-            <version>0.5.0</version>
-        </dependency>
-        <dependency>
-            <groupId>com.typesafe</groupId>
-            <artifactId>config</artifactId>
-            <version>1.3.1</version>
-        </dependency>
-        <!-- https://mvnrepository.com/artifact/org.postgresql/postgresql -->
-        <dependency>
-            <groupId>org.postgresql</groupId>
-            <artifactId>postgresql</artifactId>
-            <version>9.4.1212</version>
-        </dependency>
-        <dependency>
-            <groupId>com.zaxxer</groupId>
-            <artifactId>HikariCP</artifactId>
-            <version>2.6.0</version>
-        </dependency>
-        <!-- https://mvnrepository.com/artifact/mysql/mysql-connector-java -->
-        <dependency>
-            <groupId>mysql</groupId>
-            <artifactId>mysql-connector-java</artifactId>
-            <version>6.0.5</version>
-        </dependency>
-    </dependencies>
-=======
-
   <scm>
   	<url>git@gitlab.com:giscience/ORS_backend.git</url>
    	<connection>scm:git:git@gitlab.com:giscience/ORS_backend.git</connection>
@@ -394,7 +214,6 @@
             
 </dependencies>
 
->>>>>>> 5255c66c
     <!-- mvn deploy -DperformRelease=true -->
     <profiles>
         <profile>
