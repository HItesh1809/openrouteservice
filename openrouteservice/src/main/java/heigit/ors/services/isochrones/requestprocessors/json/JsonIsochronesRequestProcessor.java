/*  This file is part of Openrouteservice.
 *
 *  Openrouteservice is free software; you can redistribute it and/or modify it under the terms of the
 *  GNU Lesser General Public License as published by the Free Software Foundation; either version 2.1
 *  of the License, or (at your option) any later version.

 *  This library is distributed in the hope that it will be useful, but WITHOUT ANY WARRANTY;
 *  without even the implied warranty of MERCHANTABILITY or FITNESS FOR A PARTICULAR PURPOSE.
 *  See the GNU Lesser General Public License for more details.

 *  You should have received a copy of the GNU Lesser General Public License along with this library;
 *  if not, see <https://www.gnu.org/licenses/>.
 */
package heigit.ors.services.isochrones.requestprocessors.json;

import com.graphhopper.util.Helper;
import com.graphhopper.util.shapes.BBox;
import com.vividsolutions.jts.geom.Envelope;
import com.vividsolutions.jts.geom.Geometry;
import com.vividsolutions.jts.geom.LineString;
import com.vividsolutions.jts.geom.Polygon;
import heigit.ors.common.*;
import heigit.ors.config.AppConfig;
import heigit.ors.exceptions.ParameterOutOfRangeException;
import heigit.ors.exceptions.StatusCodeException;
import heigit.ors.geojson.GeometryJSON;
import heigit.ors.isochrones.*;
import heigit.ors.routing.RoutingProfileManager;
import heigit.ors.routing.RoutingProfileType;
import heigit.ors.services.isochrones.IsochronesServiceSettings;
import heigit.ors.servlet.http.AbstractHttpRequestProcessor;
import heigit.ors.servlet.util.ServletUtility;
import heigit.ors.util.AppInfo;
import heigit.ors.util.FormatUtility;
import heigit.ors.util.StringUtility;
import org.json.JSONArray;
import org.json.JSONObject;

import javax.servlet.http.HttpServletRequest;
import javax.servlet.http.HttpServletResponse;
import java.util.ArrayList;
import java.util.List;

public class JsonIsochronesRequestProcessor extends AbstractHttpRequestProcessor {
    public JsonIsochronesRequestProcessor(HttpServletRequest request) throws Exception {
        super(request);
    }

    @Override
    public void process(HttpServletResponse response) throws Exception {
        String reqMethod = _request.getMethod();

        IsochroneRequest req = null;
        switch (reqMethod) {
            case "GET":
                req = JsonIsochroneRequestParser.parseFromRequestParams(_request);
                break;
            case "POST":
                req = JsonIsochroneRequestParser.parseFromStream(_request.getInputStream());
                break;
            default:
                throw new StatusCodeException(StatusCode.METHOD_NOT_ALLOWED, IsochronesErrorCodes.UNKNOWN);
        }

        if (req == null)
            throw new StatusCodeException(StatusCode.BAD_REQUEST, IsochronesErrorCodes.UNKNOWN, "IsochronesRequest object is null.");

        if (!req.isValid())
            throw new StatusCodeException(StatusCode.BAD_REQUEST, IsochronesErrorCodes.UNKNOWN, "IsochronesRequest is not valid.");

        List<TravellerInfo> travellers = req.getTravellers();

        if (IsochronesServiceSettings.getAllowComputeArea() == false && req.hasAttribute("area"))
            throw new StatusCodeException(StatusCode.BAD_REQUEST, IsochronesErrorCodes.FEATURE_NOT_SUPPORTED, "Area computation is not enabled.");

        if (travellers.size() > IsochronesServiceSettings.getMaximumLocations())
            throw new ParameterOutOfRangeException(IsochronesErrorCodes.PARAMETER_VALUE_EXCEEDS_MAXIMUM, "locations", Integer.toString(travellers.size()), Integer.toString(IsochronesServiceSettings.getMaximumLocations()));

        for (int i = 0; i < travellers.size(); ++i) {
            TravellerInfo traveller = travellers.get(i);
            int maxAllowedRange = IsochronesServiceSettings.getMaximumRange(traveller.getRouteSearchParameters().getProfileType(), traveller.getRangeType());
            double maxRange = traveller.getMaximumRange();
            if (maxRange > maxAllowedRange)
                throw new ParameterOutOfRangeException(IsochronesErrorCodes.PARAMETER_VALUE_EXCEEDS_MAXIMUM, "range", Double.toString(maxRange), Integer.toString(maxAllowedRange));

            if (IsochronesServiceSettings.getMaximumIntervals() > 0) {
                if (IsochronesServiceSettings.getMaximumIntervals() < traveller.getRanges().length)
                    throw new ParameterOutOfRangeException(IsochronesErrorCodes.PARAMETER_VALUE_EXCEEDS_MAXIMUM, "range", Integer.toString(traveller.getRanges().length), Integer.toString(IsochronesServiceSettings.getMaximumIntervals()));
            }
        }

        if (travellers.size() > 0) {
<<<<<<< HEAD

            //String[] attrs = req.getAttributes();
=======
            String[] nonDefaultAttrs = req.getNonDefaultAttributes();
>>>>>>> 21fa3e40

            IsochroneMapCollection isoMaps = new IsochroneMapCollection();

            for (int i = 0; i < travellers.size(); ++i) {
                IsochroneSearchParameters searchParams = req.getSearchParameters(i);
<<<<<<< HEAD
                IsochroneMap isochroneMap = RoutingProfileManager.getInstance().buildIsochrone(searchParams);
                isoMaps.add(isochroneMap);
            }

=======
                IsochroneMap isochroneMap = RoutingProfileManager.getInstance().buildIsochrone(searchParams, nonDefaultAttrs);
                isoMaps.add(isochroneMap);
            }
>>>>>>> 21fa3e40
            writeResponse(response, req, isoMaps);
        }
    }

    private void writeResponse(HttpServletResponse response, IsochroneRequest request, IsochroneMapCollection isochroneMaps) throws Exception {
        JSONObject jResp = new JSONObject(true);

        jResp.put("type", "FeatureCollection");

        JSONArray jFeatures = new JSONArray(isochroneMaps.getIsochronesCount());
        jResp.put("features", jFeatures);

<<<<<<< HEAD
        double minX = Double.MAX_VALUE;
        double minY = Double.MAX_VALUE;
        double maxX = Double.MIN_VALUE;
        double maxY = Double.MIN_VALUE;
=======
        BBox bbox = new BBox(0, 0, 0, 0);

>>>>>>> 21fa3e40

        TravellerInfo traveller = null;
        int groupIndex = 0;
        boolean hasAttributes = request.getAttributes() != null;
        boolean includeArea = request.hasAttribute("area");
        boolean includeReachFactor = request.hasAttribute("reachfactor");
        String units = request.getUnits() != null ? request.getUnits().toLowerCase() : null;
        String area_units = request.getAreaUnits() != null ? request.getAreaUnits().toLowerCase() : null;
        String sourceAttribution = IsochronesServiceSettings.getAttribution();
        List<String> attributeSources = null;

        for (IsochroneMap isoMap : isochroneMaps.getIsochroneMaps()) {
            traveller = request.getTravellers().get(isoMap.getTravellerId());

            for (Isochrone isoLine : isoMap.getIsochrones()) {
                Polygon isoPoly = (Polygon) isoLine.getGeometry();
                LineString shell = isoPoly.getExteriorRing();
                JSONObject jFeature = new JSONObject(true);
                jFeature.put("type", "Feature");

                JSONObject jPolygon = new JSONObject(true);
                jPolygon.put("type", "Polygon");

                jPolygon.put("coordinates", GeometryJSON.toJSON(isoPoly));

                jFeature.put("geometry", jPolygon);

                JSONObject jProperties = new JSONObject(true);

                jProperties.put("group_index", groupIndex);
                jProperties.put("value", isoLine.getValue());

                jProperties.put("center", GeometryJSON.toJSON(isoMap.getCenter()));

                // using units for distance mode determines the reach in m/km/mi
                // using units for time mode determines the area calculation unit m/km/mi
                // this is misleading which is why we are introducing area_units
                // to calculate the area of an isochrone in m/km/mi
                if (area_units != null) units = area_units;

<<<<<<< HEAD
                if (isoLine.hasArea()) jProperties.put("area", FormatUtility.roundToDecimals(isoLine.getArea(), 4));
                if (isoLine.hasReachfactor()) jProperties.put("reachfactor", isoLine.getReachfactor());

                //if (includeArea || includeReachFactor) {

                //double area = isoLine.getArea();

                //if (includeReachFactor && traveller.getRangeType() == TravelRangeType.Time) {

                // double r = isoLine.getMaxRadius(units);
                // double maxArea = Math.PI * r * r;

                //  jProperties.put("reachfactor", FormatUtility.roundToDecimals(area / maxArea, 4));

                // }

                //}
=======
                if (includeArea || includeReachFactor) {

                    double area = isoLine.getArea(units);

                    jProperties.put("area", FormatUtility.roundToDecimals(area, 4));

                    if (includeReachFactor && traveller.getRangeType() == TravelRangeType.Time) {

                        double r = isoLine.getMaxRadius(units);
                        double maxArea = Math.PI * r * r;

                        jProperties.put("reachfactor", FormatUtility.roundToDecimals(area / maxArea, 4));

                    }

                }
>>>>>>> 21fa3e40

                if (hasAttributes && isoLine.getAttributes() != null) {
                    List<AttributeValue> attrStats = isoLine.getAttributes();
                    for (AttributeValue attrValue : attrStats) {
                        jProperties.put(attrValue.getName(), FormatUtility.roundToDecimals(attrValue.getValue(), 4));

                        if (attrValue.getSource() != null) {
                            if (attributeSources == null)
                                attributeSources = new ArrayList<String>();
                            if (!attributeSources.contains(attrValue.getSource())) {
                                attributeSources.add(attrValue.getSource());
                                sourceAttribution += " | " + attrValue.getSource();
                            }
                        }
                    }
                }

                jFeature.put("properties", jProperties);

                jFeatures.put(jFeature);

                Envelope env = shell.getEnvelopeInternal();
<<<<<<< HEAD
                if (minX > env.getMinX())
                    minX = env.getMinX();
                if (minY > env.getMinY())
                    minY = env.getMinY();
                if (maxX < env.getMaxX())
                    maxX = env.getMaxX();
                if (maxY < env.getMaxY())
                    maxY = env.getMaxY();
=======
                bbox = constructIsochroneBBox(env);

>>>>>>> 21fa3e40
            }

            groupIndex++;
        }

        if (request.getIncludeIntersections()) {
            List<IsochronesIntersection> isoIntersections = IsochroneUtility.computeIntersections(isochroneMaps);
            if (isoIntersections != null && !isoIntersections.isEmpty()) {
                for (IsochronesIntersection isoIntersection : isoIntersections) {
                    Geometry geom = isoIntersection.getGeometry();
                    JSONObject jFeature = new JSONObject(true);
                    jFeature.put("type", "Feature");

                    JSONObject jGeometry = new JSONObject(true);
                    jGeometry.put("type", geom.getGeometryType());
                    jGeometry.put("coordinates", GeometryJSON.toJSON(geom, null));

                    jFeature.put("geometry", jGeometry);

                    JSONObject jProperties = new JSONObject(true);

                    JSONArray jContours = new JSONArray(isoIntersection.getContourRefs().size());
                    jProperties.put("contours", jContours);

                    for (Pair<Integer, Integer> ref : isoIntersection.getContourRefs()) {
                        JSONArray jRef = new JSONArray(2);
                        jRef.put(ref.first);
                        jRef.put(ref.second);
                        jContours.put(jRef);
                    }

                    if (includeArea)
                        jProperties.put("area", FormatUtility.roundToDecimals(isoIntersection.getArea(units), 4));

                    jFeature.put("properties", jProperties);

                    jFeatures.put(jFeature);
                }
            }
        }

<<<<<<< HEAD
        jResp.put("bbox", GeometryJSON.toJSON(minX, minY, maxX, maxY));
=======
        jResp.put("bbox", GeometryJSON.toJSON(bbox.minLon, bbox.minLat, bbox.maxLon, bbox.maxLat));
>>>>>>> 21fa3e40

        traveller = request.getTravellers().get(0);

        JSONObject jInfo = new JSONObject();
        jInfo.put("service", "isochrones");
        jInfo.put("engine", AppInfo.getEngineInfo());
        if (!Helper.isEmpty(sourceAttribution))
            jInfo.put("attribution", sourceAttribution);
        jInfo.put("timestamp", System.currentTimeMillis());

        if (AppConfig.hasValidMD5Hash())
            jInfo.put("osm_file_md5_hash", AppConfig.getMD5Hash());

        JSONObject jQuery = new JSONObject();

        jQuery.put("profile", RoutingProfileType.getName(traveller.getRouteSearchParameters().getProfileType()));

        if (traveller.getRangeType() != null)
            jQuery.put("range_type", traveller.getRangeType().toString().toLowerCase());

        jQuery.put("ranges", StringUtility.arrayToString(traveller.getRangesInUnit(request.getUnits()), ","));

        jQuery.put("locations", GeometryJSON.toJSON(request.getLocations(), false));

        if (request.getUnits() != null)
            jQuery.put("units", request.getUnits());

        if (request.getAreaUnits() != null)
            jQuery.put("area_units", request.getAreaUnits());

        if (traveller.getLocationType() != null)
            jQuery.put("location_type", traveller.getLocationType());

        if (request.getAttributes() != null)
            jQuery.put("attributes", StringUtility.combine(request.getAttributes(), "|"));

        if (request.getCalcMethod() != null)
            jQuery.put("calc_method", request.getCalcMethod());

        if (!Helper.isEmpty(traveller.getRouteSearchParameters().getOptions()))
            jQuery.put("options", new JSONObject(traveller.getRouteSearchParameters().getOptions()));

        if (request.getId() != null)
            jQuery.put("id", request.getId());

        jInfo.put("query", jQuery);

        jResp.put("info", jInfo);

        ServletUtility.write(response, jResp);
    }
<<<<<<< HEAD
=======
    public static BBox constructIsochroneBBox(Envelope env){
        BBox bbox = new BBox(0,0,0,0);
        if (Double.isFinite(env.getMinX()))
            bbox.minLon = env.getMinX();
        if (Double.isFinite(env.getMinY()))
            bbox.minLat = env.getMinY();
        if (Double.isFinite(env.getMaxX()))
            bbox.maxLon = env.getMaxX();
        if (Double.isFinite(env.getMaxY()))
            bbox.maxLat = env.getMaxY();
        if (!bbox.isValid())
            bbox = new BBox(0, 0, 0, 0);
        return bbox;
    }
>>>>>>> 21fa3e40
}<|MERGE_RESOLUTION|>--- conflicted
+++ resolved
@@ -90,27 +90,16 @@
         }
 
         if (travellers.size() > 0) {
-<<<<<<< HEAD
 
             //String[] attrs = req.getAttributes();
-=======
-            String[] nonDefaultAttrs = req.getNonDefaultAttributes();
->>>>>>> 21fa3e40
 
             IsochroneMapCollection isoMaps = new IsochroneMapCollection();
 
             for (int i = 0; i < travellers.size(); ++i) {
                 IsochroneSearchParameters searchParams = req.getSearchParameters(i);
-<<<<<<< HEAD
                 IsochroneMap isochroneMap = RoutingProfileManager.getInstance().buildIsochrone(searchParams);
                 isoMaps.add(isochroneMap);
             }
-
-=======
-                IsochroneMap isochroneMap = RoutingProfileManager.getInstance().buildIsochrone(searchParams, nonDefaultAttrs);
-                isoMaps.add(isochroneMap);
-            }
->>>>>>> 21fa3e40
             writeResponse(response, req, isoMaps);
         }
     }
@@ -123,15 +112,8 @@
         JSONArray jFeatures = new JSONArray(isochroneMaps.getIsochronesCount());
         jResp.put("features", jFeatures);
 
-<<<<<<< HEAD
-        double minX = Double.MAX_VALUE;
-        double minY = Double.MAX_VALUE;
-        double maxX = Double.MIN_VALUE;
-        double maxY = Double.MIN_VALUE;
-=======
         BBox bbox = new BBox(0, 0, 0, 0);
 
->>>>>>> 21fa3e40
 
         TravellerInfo traveller = null;
         int groupIndex = 0;
@@ -172,7 +154,6 @@
                 // to calculate the area of an isochrone in m/km/mi
                 if (area_units != null) units = area_units;
 
-<<<<<<< HEAD
                 if (isoLine.hasArea()) jProperties.put("area", FormatUtility.roundToDecimals(isoLine.getArea(), 4));
                 if (isoLine.hasReachfactor()) jProperties.put("reachfactor", isoLine.getReachfactor());
 
@@ -190,24 +171,6 @@
                 // }
 
                 //}
-=======
-                if (includeArea || includeReachFactor) {
-
-                    double area = isoLine.getArea(units);
-
-                    jProperties.put("area", FormatUtility.roundToDecimals(area, 4));
-
-                    if (includeReachFactor && traveller.getRangeType() == TravelRangeType.Time) {
-
-                        double r = isoLine.getMaxRadius(units);
-                        double maxArea = Math.PI * r * r;
-
-                        jProperties.put("reachfactor", FormatUtility.roundToDecimals(area / maxArea, 4));
-
-                    }
-
-                }
->>>>>>> 21fa3e40
 
                 if (hasAttributes && isoLine.getAttributes() != null) {
                     List<AttributeValue> attrStats = isoLine.getAttributes();
@@ -230,19 +193,8 @@
                 jFeatures.put(jFeature);
 
                 Envelope env = shell.getEnvelopeInternal();
-<<<<<<< HEAD
-                if (minX > env.getMinX())
-                    minX = env.getMinX();
-                if (minY > env.getMinY())
-                    minY = env.getMinY();
-                if (maxX < env.getMaxX())
-                    maxX = env.getMaxX();
-                if (maxY < env.getMaxY())
-                    maxY = env.getMaxY();
-=======
                 bbox = constructIsochroneBBox(env);
 
->>>>>>> 21fa3e40
             }
 
             groupIndex++;
@@ -284,11 +236,7 @@
             }
         }
 
-<<<<<<< HEAD
-        jResp.put("bbox", GeometryJSON.toJSON(minX, minY, maxX, maxY));
-=======
         jResp.put("bbox", GeometryJSON.toJSON(bbox.minLon, bbox.minLat, bbox.maxLon, bbox.maxLat));
->>>>>>> 21fa3e40
 
         traveller = request.getTravellers().get(0);
 
@@ -340,8 +288,6 @@
 
         ServletUtility.write(response, jResp);
     }
-<<<<<<< HEAD
-=======
     public static BBox constructIsochroneBBox(Envelope env){
         BBox bbox = new BBox(0,0,0,0);
         if (Double.isFinite(env.getMinX()))
@@ -356,5 +302,4 @@
             bbox = new BBox(0, 0, 0, 0);
         return bbox;
     }
->>>>>>> 21fa3e40
 }