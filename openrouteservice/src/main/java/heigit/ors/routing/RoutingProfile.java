/*
 *  Licensed to GIScience Research Group, Heidelberg University (GIScience)
 *
 *   http://www.giscience.uni-hd.de
 *   http://www.heigit.org
 *
 *  under one or more contributor license agreements. See the NOTICE file
 *  distributed with this work for additional information regarding copyright
 *  ownership. The GIScience licenses this file to you under the Apache License,
 *  Version 2.0 (the "License"); you may not use this file except in compliance
 *  with the License. You may obtain a copy of the License at
 *
 *       http://www.apache.org/licenses/LICENSE-2.0
 *
 *  Unless required by applicable law or agreed to in writing, software
 *  distributed under the License is distributed on an "AS IS" BASIS,
 *  WITHOUT WARRANTIES OR CONDITIONS OF ANY KIND, either express or implied.
 *  See the License for the specific language governing permissions and
 *  limitations under the License.
 */
package heigit.ors.routing;

import com.graphhopper.GHRequest;
import com.graphhopper.GHResponse;
import com.graphhopper.GraphHopper;
import com.graphhopper.routing.util.*;
import com.graphhopper.routing.weighting.Weighting;
import com.graphhopper.storage.*;
import com.graphhopper.util.*;
import com.graphhopper.util.shapes.BBox;
import com.graphhopper.util.shapes.GHPoint;
import com.typesafe.config.Config;
import com.vividsolutions.jts.geom.Coordinate;
import com.vividsolutions.jts.geom.Geometry;
import com.vividsolutions.jts.geom.GeometryFactory;
import heigit.ors.common.TravelRangeType;
import heigit.ors.exceptions.InternalServerException;
import heigit.ors.exceptions.StatusCodeException;
import heigit.ors.isochrones.*;
import heigit.ors.isochrones.statistics.StatisticsProvider;
import heigit.ors.isochrones.statistics.StatisticsProviderConfiguration;
import heigit.ors.isochrones.statistics.StatisticsProviderFactory;
import heigit.ors.mapmatching.MapMatcher;
import heigit.ors.mapmatching.RouteSegmentInfo;
import heigit.ors.mapmatching.hmm.HiddenMarkovMapMatcher;
import heigit.ors.matrix.*;
import heigit.ors.matrix.algorithms.MatrixAlgorithm;
import heigit.ors.matrix.algorithms.MatrixAlgorithmFactory;
import heigit.ors.optimization.OptimizationErrorCodes;
import heigit.ors.optimization.RouteOptimizationRequest;
import heigit.ors.optimization.RouteOptimizationResult;
import heigit.ors.optimization.solvers.OptimizationProblemSolver;
import heigit.ors.optimization.solvers.OptimizationProblemSolverFactory;
import heigit.ors.optimization.solvers.OptimizationSolution;
import heigit.ors.routing.configuration.RouteProfileConfiguration;
import heigit.ors.routing.graphhopper.extensions.*;
import heigit.ors.routing.graphhopper.extensions.edgefilters.*;
import heigit.ors.routing.graphhopper.extensions.storages.GraphStorageUtils;
import heigit.ors.routing.parameters.*;
import heigit.ors.routing.traffic.RealTrafficDataProvider;
import heigit.ors.routing.traffic.TrafficEdgeAnnotator;
import heigit.ors.services.isochrones.IsochronesServiceSettings;
import heigit.ors.services.matrix.MatrixServiceSettings;
import heigit.ors.services.optimization.OptimizationServiceSettings;
import heigit.ors.util.DebugUtility;
import heigit.ors.util.RuntimeUtility;
import heigit.ors.util.StringUtility;
import heigit.ors.util.TimeUtility;
import org.apache.commons.io.FileUtils;
import org.apache.log4j.Logger;

import java.io.File;
import java.nio.file.Files;
import java.nio.file.Path;
import java.nio.file.Paths;
import java.text.SimpleDateFormat;
import java.util.*;

/**
 * This class generates {@link RoutingProfile} classes and is used by mostly all service classes e.g.
 * <p>
 * {@link heigit.ors.services.isochrones.requestprocessors.json.JsonIsochronesRequestProcessor}
 * <p>
 * {@link RoutingProfileManager} etc.
 *
 * @author Openrouteserviceteam
 * @author Julian Psotta, julian@openrouteservice.org
 */
public class RoutingProfile {
    private static final Logger LOGGER = Logger.getLogger(RoutingProfileManager.class.getName());
    private static int profileIdentifier = 0;
    private static final Object lockObj = new Object();

    private ORSGraphHopper mGraphHopper;
    private boolean mUseTrafficInfo;
    private Integer[] mRoutePrefs;
    private Integer mUseCounter;
    private boolean mUpdateRun;
    private MapMatcher mMapMatcher;

    private RouteProfileConfiguration _config;
    private String _astarApproximation;
    private Double _astarEpsilon;

    public RoutingProfile(String osmFile, RouteProfileConfiguration rpc, RoutingProfilesCollection profiles, RoutingProfileLoadContext loadCntx) throws Exception {
        mRoutePrefs = rpc.getProfilesTypes();
        mUseCounter = 0;
        mUseTrafficInfo = /*mHasDynamicWeights &&*/ hasCarPreferences() ? rpc.getUseTrafficInformation() : false;

        mGraphHopper = initGraphHopper(osmFile, rpc, profiles, loadCntx);

        _config = rpc;

        Config optsExecute = _config.getExecutionOpts();
        if (optsExecute != null) {
            if (optsExecute.hasPath("methods.astar.approximation"))
                _astarApproximation = optsExecute.getString("methods.astar.approximation");
            if (optsExecute.hasPath("methods.astar.epsilon"))
                _astarEpsilon = Double.parseDouble(optsExecute.getString("methods.astar.epsilon"));
        }
    }

    public static ORSGraphHopper initGraphHopper(String osmFile, RouteProfileConfiguration config, RoutingProfilesCollection profiles, RoutingProfileLoadContext loadCntx) throws Exception {
        CmdArgs args = createGHSettings(osmFile, config);

        RoutingProfile refProfile = null;

        try {
            refProfile = profiles.getRouteProfile(RoutingProfileType.DRIVING_CAR);
        } catch (Exception ex) {
        }

        int profileId = 0;
        synchronized (lockObj) {
            profileIdentifier++;
            profileId = profileIdentifier;
        }

        long startTime = System.currentTimeMillis();

        if (LOGGER.isInfoEnabled()) {
            LOGGER.info(String.format("[%d] Profiles: '%s', location: '%s'.", profileId, config.getProfiles(), config.getGraphPath()));
        }

        GraphProcessContext gpc = new GraphProcessContext(config);

        ORSGraphHopper gh = new ORSGraphHopper(gpc, config.getUseTrafficInformation(), refProfile);

        ORSDefaultFlagEncoderFactory flagEncoderFactory = new ORSDefaultFlagEncoderFactory();
        gh.setFlagEncoderFactory(flagEncoderFactory);

        gh.init(args);

        // MARQ24: make sure that we only use ONE instance of the ElevationProvider across the multiple vehicle profiles
        // so the caching for elevation data will/can be reused across different vehicles. [the loadCntx is a single
        // Object that will shared across the (potential) multiple running instances]
        if(loadCntx.getElevationProvider() != null) {
            gh.setElevationProvider(loadCntx.getElevationProvider());
        }else {
            loadCntx.setElevationProvider(gh.getElevationProvider());
        }
        gh.setGraphStorageFactory(new ORSGraphStorageFactory(gpc.getStorageBuilders()));
        gh.setWeightingFactory(new ORSWeightingFactory(RealTrafficDataProvider.getInstance()));

        gh.importOrLoad();

        if (LOGGER.isInfoEnabled()) {
            EncodingManager encodingMgr = gh.getEncodingManager();
            GraphHopperStorage ghStorage = gh.getGraphHopperStorage();
            // MARQ24 MOD START
            // Same here as for the 'gh.getCapacity()' below - the 'encodingMgr.getUsedBitsForFlags()' method requires
            // the EncodingManager to be patched - and this is ONLY required for this logging line... which is IMHO
            // not worth it (and since we are not sharing FlagEncoders for mutiple vehicles this info is anyhow
            // obsolete
            //LOGGER.info(String.format("[%d] FlagEncoders: %s, bits used %d/%d.", profileId, encodingMgr.fetchEdgeEncoders().size(), encodingMgr.getUsedBitsForFlags(), encodingMgr.getBytesForFlags() * 8));
            LOGGER.info(String.format("[%d] FlagEncoders: %s, bits used [UNKNOWN]/%d.", profileId, encodingMgr.fetchEdgeEncoders().size(), encodingMgr.getBytesForFlags() * 8));
            // the 'getCapacity()' impl is the root cause of having a copy of the gh 'com.graphhopper.routing.lm.PrepareLandmarks'
            // class (to make the store) accessible (getLandmarkStorage()) - IMHO this is not worth it!
            // so gh.getCapacity() will be removed!
            //LOGGER.info(String.format("[%d] Capacity:  %s. (edges - %s, nodes - %s)", profileId, RuntimeUtility.getMemorySize(gh.getCapacity()), ghStorage.getEdges(), ghStorage.getNodes()));
            LOGGER.info(String.format("[%d] Capacity: [UNKNOWN]. (edges - %s, nodes - %s)", profileId, ghStorage.getEdges(), ghStorage.getNodes()));
            // MARQ24 MOD END
            LOGGER.info(String.format("[%d] Total time: %s.", profileId, TimeUtility.getElapsedTime(startTime, true)));
            LOGGER.info(String.format("[%d] Finished at: %s.", profileId, new SimpleDateFormat("yyyy-MM-dd HH:mm:ss").format(new Date())));
            LOGGER.info("                              ");
        }

        // Make a stamp which help tracking any changes in the size of OSM file.
        File file = new File(osmFile);
        Path pathTimestamp = Paths.get(config.getGraphPath(), "stamp.txt");
        File file2 = pathTimestamp.toFile();
        if (!file2.exists())
            Files.write(pathTimestamp, Long.toString(file.length()).getBytes());

        return gh;
    }

    public long getCapacity() {
        GraphHopperStorage graph = mGraphHopper.getGraphHopperStorage();
        return graph.getCapacity() + GraphStorageUtils.getCapacity(graph.getExtension());
    }

    private static CmdArgs createGHSettings(String sourceFile, RouteProfileConfiguration config) {
        CmdArgs args = new CmdArgs();
        args.put("graph.dataaccess", "RAM_STORE");
        args.put("datareader.file", sourceFile);
        args.put("graph.location", config.getGraphPath());
        args.put("graph.bytes_for_flags", config.getEncoderFlagsSize());

        if (config.getInstructions() == false)
            args.put("instructions", false);
        if (config.getElevationProvider() != null && config.getElevationCachePath() != null) {
            args.put("graph.elevation.provider", StringUtility.trimQuotes(config.getElevationProvider()));
            args.put("graph.elevation.cache_dir", StringUtility.trimQuotes(config.getElevationCachePath()));
            args.put("graph.elevation.dataaccess", StringUtility.trimQuotes(config.getElevationDataAccess()));
            args.put("graph.elevation.clear", config.getElevationCacheClear());
        }

        boolean prepareCH = false;
        boolean prepareLM = false;
        boolean prepareCore = false;
        boolean prepareCoreLM = false;

        args.put("prepare.ch.weightings", "no");
        args.put("prepare.lm.weightings", "no");
        args.put("prepare.core.weightings", "no");

        if (config.getPreparationOpts() != null) {
            Config opts = config.getPreparationOpts();
            if (opts.hasPath("min_network_size"))
                args.put("prepare.min_network_size", opts.getInt("min_network_size"));
            if (opts.hasPath("min_one_way_network_size"))
                args.put("prepare.min_one_way_network_size", opts.getInt("min_one_way_network_size"));

            if (opts.hasPath("methods")) {
                if (opts.hasPath("methods.ch")) {
                    prepareCH = true;
                    Config chOpts = opts.getConfig("methods.ch");

                    if (chOpts.hasPath("enabled") || chOpts.getBoolean("enabled")) {
                        prepareCH = chOpts.getBoolean("enabled");
                        if (prepareCH == false)
                            args.put("prepare.ch.weightings", "no");
                    }

                    if (prepareCH) {
                        if (chOpts.hasPath("threads"))
                            args.put("prepare.ch.threads", chOpts.getInt("threads"));
                        if (chOpts.hasPath("weightings"))
                            args.put("prepare.ch.weightings", StringUtility.trimQuotes(chOpts.getString("weightings")));
                    }
                }

                if (opts.hasPath("methods.lm")) {
                    prepareLM = true;
                    Config lmOpts = opts.getConfig("methods.lm");

                    if (lmOpts.hasPath("enabled") || lmOpts.getBoolean("enabled")) {
                        prepareLM = lmOpts.getBoolean("enabled");
                        if (prepareLM == false)
                            args.put("prepare.lm.weightings", "no");
                    }

                    if (prepareLM) {
                        if (lmOpts.hasPath("threads"))
                            args.put("prepare.lm.threads", lmOpts.getInt("threads"));
                        if (lmOpts.hasPath("weightings"))
                            args.put("prepare.lm.weightings", StringUtility.trimQuotes(lmOpts.getString("weightings")));
                        if (lmOpts.hasPath("landmarks"))
                            args.put("prepare.lm.landmarks", lmOpts.getInt("landmarks"));
                    }
                }

                if (opts.hasPath("methods.core")) {
                    prepareCore = true;
                    Config coreOpts = opts.getConfig("methods.core");

                    if (coreOpts.hasPath("enabled") || coreOpts.getBoolean("enabled")) {
                        prepareCore = coreOpts.getBoolean("enabled");
                        if (prepareCore == false)
                            args.put("prepare.ch.weightings", "no");
                    }


                    if (prepareCore) {
                        if (coreOpts.hasPath("threads"))
                            args.put("prepare.core.threads", coreOpts.getInt("threads"));
                        if (coreOpts.hasPath("weightings"))
                            args.put("prepare.core.weightings", StringUtility.trimQuotes(coreOpts.getString("weightings")));
                        if (coreOpts.hasPath("lmsets"))
                            args.put("prepare.corelm.lmsets", StringUtility.trimQuotes(coreOpts.getString("lmsets")));
                        if (coreOpts.hasPath("landmarks"))
                            args.put("prepare.corelm.landmarks", coreOpts.getInt("landmarks"));
                    }
                }
            }
        }

        if (config.getExecutionOpts() != null) {
            Config opts = config.getExecutionOpts();
            if (opts.hasPath("methods.ch")) {
                Config coreOpts = opts.getConfig("methods.ch");
                if (coreOpts.hasPath("disabling_allowed"))
                    args.put("routing.ch.disabling_allowed", coreOpts.getBoolean("disabling_allowed"));
            }
            if (opts.hasPath("methods.core")) {
                Config chOpts = opts.getConfig("methods.core");
                if (chOpts.hasPath("disabling_allowed"))
                    args.put("routing.core.disabling_allowed", chOpts.getBoolean("disabling_allowed"));
            }
            if (opts.hasPath("methods.lm")) {
                Config lmOpts = opts.getConfig("methods.lm");
                if (lmOpts.hasPath("disabling_allowed"))
                    args.put("routing.lm.disabling_allowed", lmOpts.getBoolean("disabling_allowed"));

                if (lmOpts.hasPath("active_landmarks"))
                    args.put("routing.lm.active_landmarks", lmOpts.getInt("active_landmarks"));
            }
            if (opts.hasPath("methods.corelm")) {
                Config lmOpts = opts.getConfig("methods.corelm");
                if (lmOpts.hasPath("disabling_allowed"))
                    args.put("routing.lm.disabling_allowed", lmOpts.getBoolean("disabling_allowed"));

                if (lmOpts.hasPath("active_landmarks"))
                    args.put("routing.corelm.active_landmarks", lmOpts.getInt("active_landmarks"));
            }
        }


        if (config.getOptimize() && !prepareCH)
            args.put("graph.do_sort", true);

        String flagEncoders = "";
        String[] encoderOpts = !Helper.isEmpty(config.getEncoderOptions()) ? config.getEncoderOptions().split(",") : null;
        Integer[] profiles = config.getProfilesTypes();

        for (int i = 0; i < profiles.length; i++) {
            if (encoderOpts == null)
                flagEncoders += RoutingProfileType.getEncoderName(profiles[i]);
            else
                flagEncoders += RoutingProfileType.getEncoderName(profiles[i]) + "|" + encoderOpts[i];
            if (i < profiles.length - 1)
                flagEncoders += ",";
        }

        args.put("graph.flag_encoders", flagEncoders.toLowerCase());

        //args.put("osmreader.wayPointMaxDistance",1);
        args.put("index.high_resolution", 500);

        return args;
    }

    public HashMap<Integer, Long> getTmcEdges() {
        return mGraphHopper.getTmcGraphEdges();
    }

    public HashMap<Long, ArrayList<Integer>> getOsmId2edgeIds() {
        return mGraphHopper.getOsmId2EdgeIds();
    }

    public ORSGraphHopper getGraphhopper() {
        return mGraphHopper;
    }

    public BBox getBounds() {
        return mGraphHopper.getGraphHopperStorage().getBounds();
    }

    public StorableProperties getGraphProperties() {
        StorableProperties props = mGraphHopper.getGraphHopperStorage().getProperties();
        return props;
    }

    public String getGraphLocation() {
        return mGraphHopper == null ? null : mGraphHopper.getGraphHopperStorage().getDirectory().toString();
    }

    public RouteProfileConfiguration getConfiguration() {
        return _config;
    }

    public Integer[] getPreferences() {
        return mRoutePrefs;
    }

    public boolean hasCarPreferences() {
        for (int i = 0; i < mRoutePrefs.length; i++) {
            if (RoutingProfileType.isDriving(mRoutePrefs[i]))
                return true;
        }

        return false;
    }


    public boolean isCHEnabled() {
        return mGraphHopper != null && mGraphHopper.isCHEnabled();
    }

    public boolean useTrafficInformation() {
        return mUseTrafficInfo;
    }

    public void close() {
        mGraphHopper.close();
    }

    private synchronized boolean isGHUsed() {
        return mUseCounter > 0;
    }

    private synchronized void beginUseGH() {
        mUseCounter++;
    }

    private synchronized void endUseGH() {
        mUseCounter--;
    }

    public void updateGH(GraphHopper gh) throws Exception {
        if (gh == null)
            throw new Exception("GraphHopper instance is null.");

        try {
            mUpdateRun = true;
            while (true) {
                if (!isGHUsed()) {
                    GraphHopper ghOld = mGraphHopper;

                    ghOld.close();
                    ghOld.clean();

                    gh.close();
                    // gh.clean(); // do not remove on-disk files, we need to
                    // copy them as follows

                    RuntimeUtility.clearMemory(LOGGER);

                    // Change the content of the graph folder
                    String oldLocation = ghOld.getGraphHopperLocation();
                    File dstDir = new File(oldLocation);
                    File srcDir = new File(gh.getGraphHopperLocation());
                    FileUtils.copyDirectory(srcDir, dstDir, true);
                    FileUtils.deleteDirectory(srcDir);

                    RoutingProfileLoadContext loadCntx = new RoutingProfileLoadContext();

                    mGraphHopper = initGraphHopper(ghOld.getDataReaderFile(), _config, RoutingProfileManager.getInstance().getProfiles(), loadCntx);

                    loadCntx.releaseElevationProviderCacheAfterAllVehicleProfilesHaveBeenProcessed();

                    break;
                }

                Thread.sleep(2000);
            }
        } catch (Exception ex) {
            LOGGER.error(ex.getMessage());
        }

        mUpdateRun = false;
    }

    private void waitForUpdateCompletion() throws Exception {
        if (mUpdateRun) {
            long startTime = System.currentTimeMillis();

            while (mUpdateRun) {
                long curTime = System.currentTimeMillis();
                if (curTime - startTime > 600000) {
                    throw new Exception("The route profile is currently being updated.");
                }

                Thread.sleep(1000);
            }
        }
    }

    private static boolean supportWeightingMethod(int profileType) {
        return RoutingProfileType.isDriving(profileType) || RoutingProfileType.isCycling(profileType) || RoutingProfileType.isWalking(profileType) || profileType == RoutingProfileType.WHEELCHAIR;
    }

    public MatrixResult computeMatrix(MatrixRequest req) throws Exception {
        MatrixResult mtxResult = null;

        GraphHopper gh = getGraphhopper();
        String encoderName = RoutingProfileType.getEncoderName(req.getProfileType());
        FlagEncoder flagEncoder = gh.getEncodingManager().getEncoder(encoderName);

        MatrixAlgorithm alg = MatrixAlgorithmFactory.createAlgorithm(req, gh, flagEncoder);

        if (alg == null)
            throw new Exception("Unable to create an algorithm to for computing distance/duration matrix.");

        try {
            String weightingStr = Helper.isEmpty(req.getWeightingMethod()) ? "fastest" : req.getWeightingMethod();
            Graph graph = null;
            if (!req.getFlexibleMode() && gh.getCHFactoryDecorator().isEnabled() && gh.getCHFactoryDecorator().getWeightingsAsStrings().contains(weightingStr))
                graph = gh.getGraphHopperStorage().getGraph(CHGraph.class);
            else
                graph = gh.getGraphHopperStorage().getBaseGraph();

            MatrixSearchContextBuilder builder = new MatrixSearchContextBuilder(gh.getLocationIndex(), new DefaultEdgeFilter(flagEncoder), req.getResolveLocations());
            MatrixSearchContext mtxSearchCntx = builder.create(graph, req.getSources(), req.getDestinations(), MatrixServiceSettings.getMaximumSearchRadius());

            HintsMap hintsMap = new HintsMap();
            hintsMap.setWeighting(weightingStr);
            Weighting weighting = new ORSWeightingFactory(RealTrafficDataProvider.getInstance()).createWeighting(hintsMap, gh.getTraversalMode(), flagEncoder, graph, null, gh.getGraphHopperStorage());

            alg.init(req, gh, mtxSearchCntx.getGraph(), flagEncoder, weighting);

            mtxResult = alg.compute(mtxSearchCntx.getSources(), mtxSearchCntx.getDestinations(), req.getMetrics());
        } catch (Exception ex) {
            LOGGER.error(ex);
            if (ex instanceof StatusCodeException)
                throw ex;
            throw new InternalServerException(MatrixErrorCodes.UNKNOWN, "Unable to compute a distance/duration matrix.");
        }

        return mtxResult;
    }

    public RouteOptimizationResult computeOptimizedRoutes(RouteOptimizationRequest req) throws Exception {
        RouteOptimizationResult optResult = null;

        //RouteProcessContext routeProcCntx = new RouteProcessContext(null);

        MatrixResult mtxResult = null;

        try {
            MatrixRequest mtxReq = req.createMatrixRequest();
            mtxResult = computeMatrix(mtxReq);
        } catch (Exception ex) {
            LOGGER.error(ex);
            throw new InternalServerException(OptimizationErrorCodes.UNKNOWN, "Unable to compute an optimized route.");
        }

        OptimizationProblemSolver solver = OptimizationProblemSolverFactory.createSolver(OptimizationServiceSettings.getSolverName(), OptimizationServiceSettings.getSolverOptions());

        if (solver == null)
            throw new Exception("Unable to create an algorithm to distance/duration matrix.");

        OptimizationSolution solution = null;

        try {
            float[] costs = mtxResult.getTable(req.getMetric());
            costs[0] = 0; // TODO

            solution = solver.solve();
        } catch (Exception ex) {
            LOGGER.error(ex);

            throw new InternalServerException(OptimizationErrorCodes.UNKNOWN, "Optimization problem solver threw an exception.");
        }

        if (!solution.isValid())
            throw new InternalServerException(OptimizationErrorCodes.UNKNOWN, "Optimization problem solver was unable to find an appropriate solution.");

        //RouteSearchParameters searchParams = new RouteSearchParameters();

        optResult = new RouteOptimizationResult();


        //getRoute(lat0, lon0, lat1, lon1, false, searchParams, req.getSimplifyGeometry(), routeProcCntx);
        // compute final route
        //optResult.setRouteResult(routeResult);


        return optResult;
    }

    private RouteSearchContext createSearchContext(RouteSearchParameters searchParams, RouteSearchMode mode, EdgeFilter customEdgeFilter) throws Exception {
        PMap props = new PMap();

        int profileType = searchParams.getProfileType();
        String encoderName = RoutingProfileType.getEncoderName(profileType);

        if ("UNKNOWN".equals(encoderName))
            throw new InternalServerException(RoutingErrorCodes.UNKNOWN, "unknown vehicle profile.");

        if (!mGraphHopper.getEncodingManager().supports(encoderName)) {
            throw new IllegalArgumentException("Vehicle " + encoderName + " unsupported. " + "Supported are: "
                    + mGraphHopper.getEncodingManager());
        }

        FlagEncoder flagEncoder = mGraphHopper.getEncodingManager().getEncoder(encoderName);
        GraphStorage gs = mGraphHopper.getGraphHopperStorage();
        ProfileParameters profileParams = searchParams.getProfileParameters();

        /* Initialize empty edge filter sequence */

        EdgeFilterSequence edgeFilters = new EdgeFilterSequence();

        /* Default edge filter which accepts both directions of the specified vehicle */

        edgeFilters.add(new DefaultEdgeFilter(flagEncoder));

        /* Avoid areas */

        if (searchParams.hasAvoidAreas()) {
            props.put("avoid_areas", true);
            edgeFilters.add(new AvoidAreasEdgeFilter(searchParams.getAvoidAreas()));
        }

        /* Heavy vehicle filter */

        if (RoutingProfileType.isDriving(profileType)) {
            if (RoutingProfileType.isHeavyVehicle(profileType) && searchParams.hasParameters(VehicleParameters.class)) {
                VehicleParameters vehicleParams = (VehicleParameters) profileParams;

                if (vehicleParams.hasAttributes()) {

                    if (profileType == RoutingProfileType.DRIVING_HGV)
                        edgeFilters.add(new HeavyVehicleEdgeFilter(flagEncoder, searchParams.getVehicleType(), vehicleParams, gs));
                    else if (profileType == RoutingProfileType.DRIVING_EMERGENCY)
                        edgeFilters.add(new EmergencyVehicleEdgeFilter(vehicleParams, gs));
                }
            }
        }

        /* Wheelchair filter */

        else if (profileType == RoutingProfileType.WHEELCHAIR && searchParams.hasParameters(WheelchairParameters.class)) {
            edgeFilters.add(new WheelchairEdgeFilter((WheelchairParameters) profileParams, gs));
        }

        /* Avoid features */

        if (searchParams.hasAvoidFeatures()) {
            props.put("avoid_features", searchParams.getAvoidFeatureTypes());
            edgeFilters.add(new AvoidFeaturesEdgeFilter(profileType, searchParams, gs));
        }

        /* Avoid borders of some form */

        if (searchParams.hasAvoidBorders() || searchParams.hasAvoidCountries()) {
            if (RoutingProfileType.isDriving(profileType) || RoutingProfileType.isCycling(profileType)) {
                edgeFilters.add(new AvoidBordersEdgeFilter(searchParams, gs));
                if(searchParams.hasAvoidCountries())
                    props.put("avoid_countries", Arrays.toString(searchParams.getAvoidCountries()));
            }
        }


        if (profileParams != null && profileParams.hasWeightings()) {
            props.put("custom_weightings", true);
            Iterator<ProfileWeighting> iterator = profileParams.getWeightings().getIterator();
            while (iterator.hasNext()) {
                ProfileWeighting weighting = iterator.next();
                if (!weighting.getParameters().isEmpty()) {
                    String name = ProfileWeighting.encodeName(weighting.getName());
                    for (Map.Entry<String, String> kv : weighting.getParameters().getMap().entrySet())
                        props.put(name + kv.getKey(), kv.getValue());
                }
            }
        }

        /* Live traffic filter - currently disabled */

        if (searchParams.getConsiderTraffic()) {
            RealTrafficDataProvider trafficData = RealTrafficDataProvider.getInstance();
            if (RoutingProfileType.isDriving(profileType) && searchParams.getWeightingMethod() != WeightingMethod.SHORTEST && trafficData.isInitialized()) {
                props.put("weighting_traffic_block", true);
                edgeFilters.add(new BlockedEdgesEdgeFilter(flagEncoder, trafficData.getBlockedEdges(gs), trafficData.getHeavyVehicleBlockedEdges(gs)));
            }
        }

        RouteSearchContext searchCntx = new RouteSearchContext(mGraphHopper, edgeFilters, flagEncoder);
        searchCntx.setProperties(props);

        return searchCntx;
    }

    public RouteSegmentInfo[] getMatchedSegments(Coordinate[] locations, double searchRadius, boolean bothDirections)
            throws Exception {
        RouteSegmentInfo[] rsi = null;

        waitForUpdateCompletion();

        beginUseGH();

        try {
            rsi = getMatchedSegmentsInternal(locations, searchRadius, null, bothDirections);

            endUseGH();
        } catch (Exception ex) {
            endUseGH();

            throw ex;
        }

        return rsi;
    }

    private RouteSegmentInfo[] getMatchedSegmentsInternal(Coordinate[] locations,
                                                          double searchRadius, EdgeFilter edgeFilter, boolean bothDirections) {
        if (mMapMatcher == null) {
            mMapMatcher = new HiddenMarkovMapMatcher();
            mMapMatcher.setGraphHopper(mGraphHopper);
        }

        mMapMatcher.setSearchRadius(searchRadius);
        mMapMatcher.setEdgeFilter(edgeFilter);

        return mMapMatcher.match(locations, bothDirections);
    }

    public boolean canProcessRequest(double totalDistance, double longestSegmentDistance, int wayPoints) {
        double maxDistance = (_config.getMaximumDistance() > 0) ? _config.getMaximumDistance() : Double.MAX_VALUE;
        int maxWayPoints = (_config.getMaximumWayPoints() > 0) ? _config.getMaximumWayPoints() : Integer.MAX_VALUE;

        return totalDistance <= maxDistance && wayPoints <= maxWayPoints;
    }

    public GHResponse computeRoute(double lat0, double lon0, double lat1, double lon1, WayPointBearing[] bearings, double[] radiuses, boolean directedSegment, RouteSearchParameters searchParams, EdgeFilter customEdgeFilter, RouteProcessContext routeProcCntx, Boolean geometrySimplify)
            throws Exception {

        GHResponse resp = null;

        waitForUpdateCompletion();

        beginUseGH();

        try {
            int profileType = searchParams.getProfileType();
            int weightingMethod = searchParams.getWeightingMethod();
            RouteSearchContext searchCntx = createSearchContext(searchParams, RouteSearchMode.Routing, customEdgeFilter);

            boolean flexibleMode = searchParams.getFlexibleMode();
            boolean optimized = searchParams.getOptimized();
            GHRequest req = null;
            if (bearings == null || bearings[0] == null)
                req = new GHRequest(new GHPoint(lat0, lon0), new GHPoint(lat1, lon1));
            else if (bearings[1] == null)
                req = new GHRequest(new GHPoint(lat0, lon0), new GHPoint(lat1, lon1), bearings[0].getValue(), Double.NaN);
            else
                req = new GHRequest(new GHPoint(lat0, lon0), new GHPoint(lat1, lon1), bearings[0].getValue(), bearings[1].getValue());

            req.setVehicle(searchCntx.getEncoder().toString());
            req.setAlgorithm("dijkstrabi");

            if (radiuses != null)
                req.setMaxSearchDistance(radiuses);

            PMap props = searchCntx.getProperties();
            if (props != null && props.size() > 0)
                req.getHints().merge(props);

            if (supportWeightingMethod(profileType)) {
                if (weightingMethod == WeightingMethod.FASTEST) {
                    req.setWeighting("fastest");
                    req.getHints().put("weighting_method", "fastest");
                } else if (weightingMethod == WeightingMethod.SHORTEST) {
                    req.setWeighting("shortest");
                    req.getHints().put("weighting_method", "shortest");
                    flexibleMode = true;
                } else if (weightingMethod == WeightingMethod.RECOMMENDED) {
                    req.setWeighting("fastest");
                    req.getHints().put("weighting_method", "recommended");
                    flexibleMode = true;
                }
            }

            // MARQ24 for what ever reason after the 'weighting_method' hint have been set (based
            // on the given searchParameter Max have decided that's necessary 'patch' the hint
            // for certain profiles...
            // ...and BTW if the flexibleMode set to true, CH will be disabled!
            if (weightingMethod == WeightingMethod.RECOMMENDED){
                if(profileType == RoutingProfileType.DRIVING_HGV && HeavyVehicleAttributes.HGV == searchParams.getVehicleType()){
                    req.setWeighting("fastest");
                    req.getHints().put("weighting_method", "recommended_pref");
                    flexibleMode = true;
                }
            }

            if(profileType == RoutingProfileType.WHEELCHAIR) {
                flexibleMode = true;
            }

            if (RoutingProfileType.isDriving(profileType) && RealTrafficDataProvider.getInstance().isInitialized())
                req.setEdgeAnnotator(new TrafficEdgeAnnotator(mGraphHopper.getGraphHopperStorage()));

            req.setEdgeFilter(searchCntx.getEdgeFilter());
            req.setPathProcessor(routeProcCntx.getPathProcessor());

<<<<<<< HEAD
            //TEST
            // optimized = false;

            if (useDynamicWeights(searchParams) || flexibleMode) {
=======
            if (searchParams.requiresDynamicWeights() || flexibleMode) {
>>>>>>> 2e629dd8
                if (mGraphHopper.isCHEnabled())
                    req.getHints().put("ch.disable", true);
                if (mGraphHopper.getLMFactoryDecorator().isEnabled()) {
                    req.setAlgorithm("astarbi");
                    req.getHints().put("lm.disable", false);
                    req.getHints().put("core.disable", true);
                    req.getHints().put("ch.disable", true);
                }
                if (mGraphHopper.isCoreEnabled() &&
                        optimized /*&&
                        !(searchParams.getWeightingMethod() == WeightingMethod.SHORTEST ||
                                searchParams.getWeightingMethod() == WeightingMethod.RECOMMENDED ||
                                searchParams.getBearings() != null)*/) {
                    req.getHints().put("core.disable", false);
                    req.getHints().put("lm.disable", true);
                    req.getHints().put("ch.disable", true);
                    req.setAlgorithm("astarbi");
                }
            } else {
                if (mGraphHopper.isCHEnabled()) {
                    req.getHints().put("lm.disable", true);
                    req.getHints().put("core.disable", true);
                }
                else {
                    if (mGraphHopper.isCoreEnabled() &&
                            optimized /*&&
                            !(searchParams.getWeightingMethod() == WeightingMethod.SHORTEST ||
                                    searchParams.getWeightingMethod() == WeightingMethod.RECOMMENDED ||
                                    searchParams.getBearings() != null)*/) {
                        req.getHints().put("core.disable", false);
                        req.getHints().put("lm.disable", true);
                        req.getHints().put("ch.disable", true);
                        req.setAlgorithm("astarbi");

                    }
                    else {
                        req.getHints().put("ch.disable", true);
                        req.getHints().put("core.disable", true);
                    }
                }
            }
            //cannot use CH or CoreALT with avoid areas. Need to fallback to ALT with beeline approximator or Dijkstra
            if(props.getBool("avoid_areas", false)){
                req.setAlgorithm("astarbi");
                req.getHints().put("lm.disable", false);
                req.getHints().put("core.disable", true);
                req.getHints().put("ch.disable", true);
            }

            if (profileType == RoutingProfileType.DRIVING_EMERGENCY) {
                req.getHints().put("custom_weightings", true);
                req.getHints().put("weighting_#acceleration#", true);
                req.getHints().put("lm.disable", true); // REMOVE
            }

            if (_astarEpsilon != null)
                req.getHints().put("astarbi.epsilon", _astarEpsilon);
            if (_astarApproximation != null)
                req.getHints().put("astarbi.approximation", _astarApproximation);

            if (directedSegment) {
                resp = mGraphHopper.constructFreeHandRoute(req);
            } else {
                mGraphHopper.setSimplifyResponse(geometrySimplify);
                resp = mGraphHopper.route(req);
            }
            if (DebugUtility.isDebug() && !directedSegment) {
                LOGGER.info("visited_nodes.average - " + resp.getHints().get("visited_nodes.average", ""));
            }
            if (DebugUtility.isDebug() && directedSegment) {
                LOGGER.info("skipped segment - " + resp.getHints().get("skipped_segment", ""));
            }
            endUseGH();
        } catch (Exception ex) {
            endUseGH();

            LOGGER.error(ex);

            throw new InternalServerException(RoutingErrorCodes.UNKNOWN, "Unable to compute a route");
        }

        return resp;
    }

<<<<<<< HEAD
    private boolean useDynamicWeights(RouteSearchParameters searchParams) {
        boolean dynamicWeights =
            searchParams.hasAvoidAreas()
            || searchParams.hasAvoidFeatures()
            || searchParams.hasAvoidCountries()
            || searchParams.hasAvoidBorders()
            ||( RoutingProfileType.isDriving(searchParams.getProfileType())
                &&( searchParams.hasParameters(VehicleParameters.class)
                    || searchParams.getConsiderTraffic()
                )
            )
            //||( searchParams.getWeightingMethod() == WeightingMethod.SHORTEST
                || searchParams.getWeightingMethod() == WeightingMethod.RECOMMENDED
            //)
            || searchParams.getConsiderTurnRestrictions() /*|| RouteExtraInformationFlag.isSet(extraInfo, value) searchParams.getIncludeWaySurfaceInfo()*/;
        return dynamicWeights;
    }

=======
>>>>>>> 2e629dd8
    /**
     * This function creates the actual {@link IsochroneMap}.
     * So the first step in the function is a checkup on that.
     *
     * @param parameters The input are {@link IsochroneSearchParameters}
     * @return The return will be an {@link IsochroneMap}
     * @throws Exception
     */
    public IsochroneMap buildIsochrone(IsochroneSearchParameters parameters) throws Exception {

        IsochroneMap result = null;
        waitForUpdateCompletion();

        beginUseGH();

        try {
            RouteSearchContext searchCntx = createSearchContext(parameters.getRouteParameters(), RouteSearchMode.Isochrones, null);

            IsochroneMapBuilderFactory isochroneMapBuilderFactory = new IsochroneMapBuilderFactory(searchCntx);
            result = isochroneMapBuilderFactory.buildMap(parameters);

            endUseGH();
        } catch (Exception ex) {
            endUseGH();

            LOGGER.error(ex);

            throw new InternalServerException(IsochronesErrorCodes.UNKNOWN, "Unable to build an isochrone map.");
        }

        String[] attributes = parameters.getAttributes();

        if (result.getIsochronesCount() > 0) {

            if (parameters.hasAttribute("total_pop")) {

                try {

                    Map<StatisticsProviderConfiguration, List<String>> mapProviderToAttrs = new HashMap<StatisticsProviderConfiguration, List<String>>();

                    StatisticsProviderConfiguration provConfig = IsochronesServiceSettings.getStatsProviders().get("total_pop");

                    if (provConfig != null) {
                        if (mapProviderToAttrs.containsKey(provConfig)) {
                            List<String> attrList = mapProviderToAttrs.get(provConfig);
                            attrList.add("total_pop");
                        } else {
                            List<String> attrList = new ArrayList<String>();
                            attrList.add("total_pop");
                            mapProviderToAttrs.put(provConfig, attrList);
                        }
                    }

                    for (Map.Entry<StatisticsProviderConfiguration, List<String>> entry : mapProviderToAttrs.entrySet()) {
                        provConfig = entry.getKey();
                        StatisticsProvider provider = StatisticsProviderFactory.getProvider(provConfig.getName(), provConfig.getParameters());
                        String[] provAttrs = provConfig.getMappedProperties(entry.getValue());

                        for (Isochrone isochrone : result.getIsochrones()) {

                            double[] attrValues = provider.getStatistics(isochrone, provAttrs);
                            isochrone.setAttributes(entry.getValue(), attrValues, provConfig.getAttribution());

                        }
                    }
                } catch (Exception ex) {
                    LOGGER.error(ex);

                    throw new InternalServerException(IsochronesErrorCodes.UNKNOWN, "Unable to compute isochrone total_pop attribute.");
                }
            }

            if (parameters.hasAttribute("reachfactor") || parameters.hasAttribute("area")) {

                for (Isochrone isochrone : result.getIsochrones()) {

                    String units = parameters.getUnits();
                    String area_units = parameters.getAreaUnits();

                    if (area_units != null) units = area_units;

                    double area = isochrone.calcArea(units);

                    if (parameters.hasAttribute("area")) {

                        isochrone.setArea(area);

                    }

                    if (parameters.hasAttribute("reachfactor") && parameters.getRangeType() == TravelRangeType.Time) {

                        double reachfactor = isochrone.calcReachfactor(units);
                        isochrone.setReachfactor(reachfactor);

                    }

                }

            }

        }

        return result;
    }

    public Geometry getEdgeGeometry(int edgeId) {
        return getEdgeGeometry(edgeId, 3, Integer.MIN_VALUE);
    }

    public Geometry getEdgeGeometry(int edgeId, int mode, int adjnodeid) {
        EdgeIteratorState iter = mGraphHopper.getGraphHopperStorage().getEdgeIteratorState(edgeId, adjnodeid);
        PointList points = iter.fetchWayGeometry(mode);
        if (points.size() > 1) {
            Coordinate[] coords = new Coordinate[points.size()];
            for (int i = 0; i < points.size(); i++) {
                double x = points.getLon(i);
                double y = points.getLat(i);
                coords[i] = new Coordinate(x, y);
            }
            return new GeometryFactory().createLineString(coords);
        }
        return null;
    }

    public EdgeFilter createAccessRestrictionFilter(Coordinate[] wayPoints) {
        //rp.getGraphhopper()
        return null;
    }

    public int hashCode() {
        return mGraphHopper.getGraphHopperStorage().getDirectory().getLocation().hashCode();
    }
}<|MERGE_RESOLUTION|>--- conflicted
+++ resolved
@@ -784,14 +784,7 @@
             req.setEdgeFilter(searchCntx.getEdgeFilter());
             req.setPathProcessor(routeProcCntx.getPathProcessor());
 
-<<<<<<< HEAD
-            //TEST
-            // optimized = false;
-
-            if (useDynamicWeights(searchParams) || flexibleMode) {
-=======
             if (searchParams.requiresDynamicWeights() || flexibleMode) {
->>>>>>> 2e629dd8
                 if (mGraphHopper.isCHEnabled())
                     req.getHints().put("ch.disable", true);
                 if (mGraphHopper.getLMFactoryDecorator().isEnabled()) {
@@ -876,27 +869,6 @@
         return resp;
     }
 
-<<<<<<< HEAD
-    private boolean useDynamicWeights(RouteSearchParameters searchParams) {
-        boolean dynamicWeights =
-            searchParams.hasAvoidAreas()
-            || searchParams.hasAvoidFeatures()
-            || searchParams.hasAvoidCountries()
-            || searchParams.hasAvoidBorders()
-            ||( RoutingProfileType.isDriving(searchParams.getProfileType())
-                &&( searchParams.hasParameters(VehicleParameters.class)
-                    || searchParams.getConsiderTraffic()
-                )
-            )
-            //||( searchParams.getWeightingMethod() == WeightingMethod.SHORTEST
-                || searchParams.getWeightingMethod() == WeightingMethod.RECOMMENDED
-            //)
-            || searchParams.getConsiderTurnRestrictions() /*|| RouteExtraInformationFlag.isSet(extraInfo, value) searchParams.getIncludeWaySurfaceInfo()*/;
-        return dynamicWeights;
-    }
-
-=======
->>>>>>> 2e629dd8
     /**
      * This function creates the actual {@link IsochroneMap}.
      * So the first step in the function is a checkup on that.
