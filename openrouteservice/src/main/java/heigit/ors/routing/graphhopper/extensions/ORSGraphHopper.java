/*
 *  Licensed to GIScience Research Group, Heidelberg University (GIScience)
 *
 *   http://www.giscience.uni-hd.de
 *   http://www.heigit.org
 *
 *  under one or more contributor license agreements. See the NOTICE file
 *  distributed with this work for additional information regarding copyright
 *  ownership. The GIScience licenses this file to you under the Apache License,
 *  Version 2.0 (the "License"); you may not use this file except in compliance
 *  with the License. You may obtain a copy of the License at
 *
 *       http://www.apache.org/licenses/LICENSE-2.0
 *
 *  Unless required by applicable law or agreed to in writing, software
 *  distributed under the License is distributed on an "AS IS" BASIS,
 *  WITHOUT WARRANTIES OR CONDITIONS OF ANY KIND, either express or implied.
 *  See the License for the specific language governing permissions and
 *  limitations under the License.
 */
package heigit.ors.routing.graphhopper.extensions;

import java.io.File;
import java.io.FileInputStream;
import java.io.FileOutputStream;
import java.io.IOException;
import java.io.ObjectInputStream;
import java.io.ObjectOutputStream;
import java.nio.file.Paths;
import java.util.*;
import java.util.concurrent.locks.Lock;

<<<<<<< HEAD
import com.graphhopper.routing.*;
import com.graphhopper.routing.ch.PrepareContractionHierarchies;
import com.graphhopper.routing.lm.LMAlgoFactoryDecorator;
import com.graphhopper.routing.template.AlternativeRoutingTemplate;
import com.graphhopper.routing.template.RoundTripRoutingTemplate;
import com.graphhopper.routing.template.RoutingTemplate;
import com.graphhopper.routing.template.ViaRoutingTemplate;
import com.graphhopper.routing.util.*;
import com.graphhopper.routing.weighting.Weighting;
import com.graphhopper.storage.CHGraph;
import com.graphhopper.storage.index.QueryResult;
import com.graphhopper.util.*;
=======
import com.graphhopper.routing.subnetwork.PrepareRoutingSubnetworks;
import com.graphhopper.routing.util.FlagEncoder;
import com.graphhopper.util.CmdArgs;
>>>>>>> 6fd7d5d6
import heigit.ors.mapmatching.RouteSegmentInfo;
import heigit.ors.routing.*;

import com.graphhopper.GHRequest;
import com.graphhopper.GHResponse;
import com.graphhopper.GraphHopper;
import com.graphhopper.reader.DataReader;
import com.graphhopper.storage.GraphHopperStorage;
import com.graphhopper.util.shapes.GHPoint;
import com.vividsolutions.jts.geom.Coordinate;
import com.vividsolutions.jts.geom.GeometryFactory;
<<<<<<< HEAD
import heigit.ors.routing.graphhopper.extensions.core.CoreAlgoFactoryDecorator;
import heigit.ors.routing.graphhopper.extensions.core.CoreLMAlgoFactoryDecorator;
import heigit.ors.routing.graphhopper.extensions.core.PrepareCore;
import heigit.ors.routing.graphhopper.extensions.edgefilters.EdgeFilterSequence;
import heigit.ors.routing.graphhopper.extensions.edgefilters.core.AvoidBordersCoreEdgeFilter;
import heigit.ors.routing.graphhopper.extensions.edgefilters.core.AvoidFeaturesCoreEdgeFilter;
import heigit.ors.routing.graphhopper.extensions.edgefilters.core.HeavyVehicleCoreEdgeFilter;
import heigit.ors.routing.graphhopper.extensions.edgefilters.core.WheelchairCoreEdgeFilter;
import heigit.ors.routing.graphhopper.extensions.util.ORSParameters;
import heigit.ors.routing.graphhopper.extensions.util.ORSParameters.Core;

import static com.graphhopper.util.Parameters.Algorithms.*;

public class ORSGraphHopper extends GraphHopper {

	private GraphProcessContext _procCntx;
	private HashMap<Long, ArrayList<Integer>> osmId2EdgeIds; // one osm id can correspond to multiple edges
	private HashMap<Integer, Long> tmcEdges;

	// A route profile for referencing which is used to extract names of adjacent streets and other objects.
	private RoutingProfile refRouteProfile;

	private final CoreAlgoFactoryDecorator coreFactoryDecorator =  new CoreAlgoFactoryDecorator();

	private final CoreLMAlgoFactoryDecorator coreLMFactoryDecorator = new CoreLMAlgoFactoryDecorator();



	public ORSGraphHopper(GraphProcessContext procCntx, boolean useTmc, RoutingProfile refProfile) {
		_procCntx = procCntx;
		this.refRouteProfile= refProfile;
		this.forDesktop();
//		coreFactoryDecorator.setEnabled(false);
		algoDecorators.clear();
		algoDecorators.add(coreFactoryDecorator);
		algoDecorators.add(coreLMFactoryDecorator);
		algoDecorators.add(getCHFactoryDecorator());
		algoDecorators.add(getLMFactoryDecorator());

		if (useTmc){
			tmcEdges = new HashMap<Integer, Long>();
			osmId2EdgeIds = new HashMap<Long, ArrayList<Integer>>();
		}
		_procCntx.init(this);
	}

	protected DataReader createReader(GraphHopperStorage tmpGraph) {

		return initDataReader(new ORSOSMReader(tmpGraph, _procCntx, tmcEdges, osmId2EdgeIds, refRouteProfile));
	}

	public boolean load( String graphHopperFolder )
	{
		boolean res = super.load(graphHopperFolder);


		return res;
	}

	protected void flush()
	{
		super.flush();
	}

	@SuppressWarnings("unchecked")
	public GraphHopper importOrLoad() {
		GraphHopper gh = super.importOrLoad();


		if ((tmcEdges != null) && (osmId2EdgeIds !=null)) {
			java.nio.file.Path path = Paths.get(gh.getGraphHopperLocation(), "edges_ors_traffic");

			if ((tmcEdges.size() == 0) || (osmId2EdgeIds.size()==0)) {
				// try to load TMC edges from file.

				try {
					File file = path.toFile();

					if (file.exists())
					{
						FileInputStream fis = new FileInputStream(path.toString());
						ObjectInputStream ois = new ObjectInputStream(fis);
						tmcEdges = (HashMap<Integer, Long>)ois.readObject();
						osmId2EdgeIds = (HashMap<Long, ArrayList<Integer>>)ois.readObject();
						ois.close();
						fis.close();
						System.out.printf("Serialized HashMap data is saved in trafficEdges");
					}
				} catch (IOException ioe) {
					ioe.printStackTrace();
				}
				catch(ClassNotFoundException c)
				{
					System.out.println("Class not found");
					c.printStackTrace();
				}
			} else {
				// save TMC edges if needed.
				try {
					FileOutputStream fos = new FileOutputStream(path.toString());
					ObjectOutputStream oos = new ObjectOutputStream(fos);
					oos.writeObject(tmcEdges);
					oos.writeObject(osmId2EdgeIds);
					oos.close();
					fos.close();
					System.out.printf("Serialized HashMap data is saved in trafficEdges");
				} catch (IOException ioe) {
					ioe.printStackTrace();
				}
			}
		}

		return gh;
	}

	public List<Path> calcPaths(GHRequest request, GHResponse ghRsp, ByteArrayBuffer byteBuffer) {
		if (ghStorage == null || !isFullyLoaded())
			throw new IllegalStateException("Do a successful call to load or importOrLoad before routing");

		if (ghStorage.isClosed())
			throw new IllegalStateException("You need to create a new GraphHopper instance as it is already closed");

		// default handling
		String vehicle = request.getVehicle();
		if (vehicle.isEmpty()) {
			vehicle = getDefaultVehicle().toString();
			request.setVehicle(vehicle);
		}

		Lock readLock = getReadWriteLock().readLock();
		readLock.lock();
		try {
			if (!getEncodingManager().supports(vehicle))
				throw new IllegalArgumentException(
						"Vehicle " + vehicle + " unsupported. " + "Supported are: " + getEncodingManager());

			HintsMap hints = request.getHints();
			String tModeStr = hints.get("traversal_mode", traversalMode.toString());
			TraversalMode tMode = TraversalMode.fromString(tModeStr);
			if (hints.has(Parameters.Routing.EDGE_BASED))
				tMode = hints.getBool(Parameters.Routing.EDGE_BASED, false) ? TraversalMode.EDGE_BASED_2DIR
						: TraversalMode.NODE_BASED;

			FlagEncoder encoder = getEncodingManager().getEncoder(vehicle);

			boolean disableCH = hints.getBool(Parameters.CH.DISABLE, false);
			if (!getCHFactoryDecorator().isDisablingAllowed() && disableCH)
				throw new IllegalArgumentException("Disabling CH not allowed on the server-side");

			boolean disableLM = hints.getBool(Parameters.Landmark.DISABLE, false);
			if (!getLMFactoryDecorator().isDisablingAllowed() && disableLM)
				throw new IllegalArgumentException("Disabling LM not allowed on the server-side");

			//TODO
			boolean disableCore = hints.getBool(Core.DISABLE, false);
//			if (!CoreAlgoFactoryDecorator.isDisablingAllowed() && disableLM)
//			throw new IllegalArgumentException("Disabling LM not allowed on the server-side");

			String algoStr = request.getAlgorithm();
			if (algoStr.isEmpty())
				algoStr = getCHFactoryDecorator().isEnabled() && !disableCH
						&& !(getLMFactoryDecorator().isEnabled() && !disableLM) ? DIJKSTRA_BI : ASTAR_BI;

			List<GHPoint> points = request.getPoints();
			// TODO Maybe we should think about a isRequestValid method that checks all that stuff that we could do to fail fast
			// For example see #734
			checkIfPointsAreInBounds(points);

			RoutingTemplate routingTemplate;
			if (ROUND_TRIP.equalsIgnoreCase(algoStr))
				routingTemplate = new RoundTripRoutingTemplate(request, ghRsp, getLocationIndex(), getMaxRoundTripRetries());
			else if (ALT_ROUTE.equalsIgnoreCase(algoStr))
				routingTemplate = new AlternativeRoutingTemplate(request, ghRsp, getLocationIndex());
			else
				routingTemplate = new ViaRoutingTemplate(request, ghRsp, getLocationIndex());

			List<Path> altPaths = null;
			int maxRetries = routingTemplate.getMaxRetries();
			Locale locale = request.getLocale();
			Translation tr = getTranslationMap().getWithFallBack(locale);
			for (int i = 0; i < maxRetries; i++) {
				StopWatch sw = new StopWatch().start();
				List<QueryResult> qResults = routingTemplate.lookup(points, request.getMaxSearchDistances(), encoder, byteBuffer);
				ghRsp.addDebugInfo("idLookup:" + sw.stop().getSeconds() + "s");
				if (ghRsp.hasErrors())
					return Collections.emptyList();

				RoutingAlgorithmFactory tmpAlgoFactory = getAlgorithmFactory(hints);
				Weighting weighting;
				QueryGraph queryGraph;

				if (coreFactoryDecorator.isEnabled() && !disableCore) {
					boolean forceCHHeading = hints.getBool(Parameters.CH.FORCE_HEADING, false);
					if (!forceCHHeading && request.hasFavoredHeading(0))
						throw new IllegalArgumentException(
								"Heading is not (fully) supported for CHGraph. See issue #483");

					RoutingAlgorithmFactory coreAlgoFactory = coreFactoryDecorator.getDecoratedAlgorithmFactory(new RoutingAlgorithmFactorySimple(), hints);
					weighting = ((PrepareCore) coreAlgoFactory).getWeighting();
					tMode = getCoreFactoryDecorator().getNodeBase();
					queryGraph = new QueryGraph(ghStorage.getGraph(CHGraph.class, weighting));
					queryGraph.lookup(qResults, byteBuffer);
				}
				else{
					if (getCHFactoryDecorator().isEnabled() && !disableCH) {
						boolean forceCHHeading = hints.getBool(Parameters.CH.FORCE_HEADING, false);
						if (!forceCHHeading && request.hasFavoredHeading(0))
							throw new IllegalArgumentException(
									"Heading is not (fully) supported for CHGraph. See issue #483");

						// if LM is enabled we have the LMFactory with the CH algo!
						RoutingAlgorithmFactory chAlgoFactory = tmpAlgoFactory;
						if (tmpAlgoFactory instanceof LMAlgoFactoryDecorator.LMRAFactory)
							chAlgoFactory = ((LMAlgoFactoryDecorator.LMRAFactory) tmpAlgoFactory).getDefaultAlgoFactory();

						if (chAlgoFactory instanceof PrepareContractionHierarchies)
							weighting = ((PrepareContractionHierarchies) chAlgoFactory).getWeighting();
						else
							throw new IllegalStateException(
									"Although CH was enabled a non-CH algorithm factory was returned " + tmpAlgoFactory);

						tMode = getCHFactoryDecorator().getNodeBase();
						queryGraph = new QueryGraph(ghStorage.getGraph(CHGraph.class, weighting));
						queryGraph.lookup(qResults, byteBuffer);


					} else {

						checkNonChMaxWaypointDistance(points);
						queryGraph = new QueryGraph(ghStorage);
						queryGraph.lookup(qResults, byteBuffer);
						weighting = createWeighting(hints, tMode, encoder, queryGraph, ghStorage);
						ghRsp.addDebugInfo("tmode:" + tMode.toString());
					}
				}

				int maxVisitedNodesForRequest = hints.getInt(Parameters.Routing.MAX_VISITED_NODES, getMaxVisitedNodes());
				if (maxVisitedNodesForRequest > getMaxVisitedNodes())
					throw new IllegalArgumentException(
							"The max_visited_nodes parameter has to be below or equal to:" + getMaxVisitedNodes());

				weighting = createTurnWeighting(queryGraph, weighting, tMode);

				AlgorithmOptions algoOpts = AlgorithmOptions.start().algorithm(algoStr).traversalMode(tMode)
						.weighting(weighting).maxVisitedNodes(maxVisitedNodesForRequest).hints(hints).build();

				if (request.getEdgeFilter() != null)
					algoOpts.setEdgeFilter(request.getEdgeFilter());

				PathProcessingContext pathProcCntx = new PathProcessingContext(encoder, weighting, tr,
						request.getEdgeAnnotator(), request.getPathProcessor(), byteBuffer);

				altPaths = routingTemplate.calcPaths(queryGraph, tmpAlgoFactory, algoOpts, pathProcCntx);

				boolean tmpEnableInstructions = hints.getBool(Parameters.Routing.INSTRUCTIONS, enableInstructions);
				boolean tmpCalcPoints = hints.getBool(Parameters.Routing.CALC_POINTS, isCalcPoints());
				double wayPointMaxDistance = hints.getDouble(Parameters.Routing.WAY_POINT_MAX_DISTANCE, 1d);
				DouglasPeucker peucker = new DouglasPeucker().setMaxDistance(wayPointMaxDistance);
				PathMerger pathMerger = new PathMerger().setCalcPoints(tmpCalcPoints).setDouglasPeucker(peucker)
						.setEnableInstructions(tmpEnableInstructions)
						.setSimplifyResponse(isSimplifyResponse() && wayPointMaxDistance > 0);

				if (routingTemplate.isReady(pathMerger, pathProcCntx))
					break;
			}

			return altPaths;

		} catch (IllegalArgumentException ex) {
			ghRsp.addError(ex);
			return Collections.emptyList();
		} finally {
			readLock.unlock();
		}
	}

	public RouteSegmentInfo getRouteSegment(double[] latitudes, double[] longitudes, String vehicle,
											EdgeFilter edgeFilter) {
		RouteSegmentInfo result = null;

		GHRequest req = new GHRequest();
		for (int i = 0; i < latitudes.length; i++)
			req.addPoint(new GHPoint(latitudes[i], longitudes[i]));

		req.setVehicle(vehicle);
		req.setAlgorithm("dijkstrabi");
		req.setWeighting("fastest");
		// TODO add limit of maximum visited nodes

		if (edgeFilter != null)
			req.setEdgeFilter(edgeFilter);

		GHResponse resp = new GHResponse();

		List<Path> paths = this.calcPaths(req, resp);

		if (!resp.hasErrors()) {

			List<EdgeIteratorState> fullEdges = new ArrayList<EdgeIteratorState>();
			List<String> edgeNames = new ArrayList<String>();
			PointList fullPoints = PointList.EMPTY;
			long time = 0;
			double distance = 0;
			for (int pathIndex = 0; pathIndex < paths.size(); pathIndex++) {
				Path path = paths.get(pathIndex);
				time += path.getTime();

				for (EdgeIteratorState edge : path.calcEdges()) {
					//	fullEdges.add(edge.getEdge());
					fullEdges.add(edge);
					edgeNames.add(edge.getName());
				}

				PointList tmpPoints = path.calcPoints();

				if (fullPoints.isEmpty())
					fullPoints = new PointList(tmpPoints.size(), tmpPoints.is3D());

				fullPoints.add(tmpPoints);

				distance += path.getDistance();
			}

			if (fullPoints.size() > 1) {
				Coordinate[] coords = new Coordinate[fullPoints.size()];

				for (int i = 0; i < fullPoints.size(); i++) {
					double x = fullPoints.getLon(i);
					double y = fullPoints.getLat(i);
					coords[i] = new Coordinate(x, y);
				}

				//throw new Exception("TODO");
				result = new RouteSegmentInfo(fullEdges, distance, time, new GeometryFactory().createLineString(coords));
			}
		}

		return result;
	}

	public HashMap<Integer, Long> getTmcGraphEdges() {
		return tmcEdges;
	}

	public HashMap<Long, ArrayList<Integer>> getOsmId2EdgeIds() {
		return osmId2EdgeIds;
	}


	/**
	 * Does the preparation and creates the location index
	 */
	@Override
	public void postProcessing() {
		super.postProcessing();

		GraphHopperStorage gs = getGraphHopperStorage();

		EncodingManager encodingManager = getEncodingManager();

		int routingProfileCategory = RoutingProfileCategory.getFromEncoder(encodingManager);

		/* Initialize edge filter sequence */

		EdgeFilterSequence coreEdgeFilter = new EdgeFilterSequence();
		/* Heavy vehicle filter */

		if (encodingManager.supports("heavyvehicle")) {
			coreEdgeFilter.add(new HeavyVehicleCoreEdgeFilter(gs));
		}

		/* Avoid features */

		if ((routingProfileCategory & (RoutingProfileCategory.DRIVING | RoutingProfileCategory.CYCLING | RoutingProfileCategory.WALKING | RoutingProfileCategory.WHEELCHAIR)) != 0) {
			coreEdgeFilter.add(new AvoidFeaturesCoreEdgeFilter(gs, routingProfileCategory));
		}

		/* Avoid borders of some form */

		if ((routingProfileCategory & (RoutingProfileCategory.DRIVING | RoutingProfileCategory.CYCLING)) != 0) {
			coreEdgeFilter.add(new AvoidBordersCoreEdgeFilter(gs));
		}

		if (routingProfileCategory == RoutingProfileCategory.WHEELCHAIR) {
			coreEdgeFilter.add(new WheelchairCoreEdgeFilter(gs));
		}

		/* End filter sequence initialization */

		//Create the core
		if(coreFactoryDecorator.isEnabled())
			coreFactoryDecorator.createPreparations(ghStorage, traversalMode, coreEdgeFilter);
		if (!isCorePrepared())
			prepareCore();

		coreFactoryDecorator.initEdgeFilter();

		//Create the landmarks in the core
		if (coreLMFactoryDecorator.isEnabled())
			coreLMFactoryDecorator.createPreparations(ghStorage, super.getLocationIndex());
		loadOrPrepareCoreLM();

	}


	/**
	 * Enables or disables core calculation.
	 */
	public GraphHopper setCoreEnabled(boolean enable) {
		ensureNotLoaded();
		coreFactoryDecorator.setEnabled(enable);
		return this;
	}

	public final boolean isCoreEnabled() {
		return coreFactoryDecorator.isEnabled();
	}

	public void initCoreAlgoFactoryDecorator() {
		if (!coreFactoryDecorator.hasWeightings()) {
			for (FlagEncoder encoder : super.getEncodingManager().fetchEdgeEncoders()) {
				for (String coreWeightingStr : coreFactoryDecorator.getWeightingsAsStrings()) {
					// ghStorage is null at this point
					Weighting weighting = createWeighting(new HintsMap(coreWeightingStr), traversalMode, encoder, null);
					coreFactoryDecorator.addWeighting(weighting);
				}
			}
		}
	}
	public final CoreAlgoFactoryDecorator getCoreFactoryDecorator() {
		return coreFactoryDecorator;
	}

	protected void prepareCore() {
		boolean tmpPrepare = coreFactoryDecorator.isEnabled();
		if (tmpPrepare) {
			ensureWriteAccess();

			ghStorage.freeze();
			coreFactoryDecorator.prepare(ghStorage.getProperties());
			ghStorage.getProperties().put(Core.PREPARE + "done", true);
		}
	}

	private boolean isCorePrepared() {
		return "true".equals(ghStorage.getProperties().get(Core.PREPARE + "done"))
				// remove old property in >0.9
				|| "true".equals(ghStorage.getProperties().get("prepare.done"));
	}

	/**
	 * Enables or disables core calculation.
	 */
	public GraphHopper setCoreLMEnabled(boolean enable) {
		ensureNotLoaded();
		coreLMFactoryDecorator.setEnabled(enable);
		return this;
	}

	public final boolean isCoreLMEnabled() {
		return coreLMFactoryDecorator.isEnabled();
	}

	public void initCoreLMAlgoFactoryDecorator() {
		if (!coreLMFactoryDecorator.hasWeightings()) {
			for (FlagEncoder encoder : super.getEncodingManager().fetchEdgeEncoders()) {
				for (String coreWeightingStr : coreFactoryDecorator.getWeightingsAsStrings()) {
					// ghStorage is null at this point
					Weighting weighting = createWeighting(new HintsMap(coreWeightingStr), traversalMode, encoder, null);
					coreLMFactoryDecorator.addWeighting(weighting);
				}
			}
		}
	}


	/**
	 * For landmarks it is required to always call this method: either it creates the landmark data or it loads it.
	 */
	protected void loadOrPrepareCoreLM() {
		boolean tmpPrepare = coreLMFactoryDecorator.isEnabled();
		if (tmpPrepare) {
			ensureWriteAccess();
			ghStorage.freeze();
			if (coreLMFactoryDecorator.loadOrDoWork(ghStorage.getProperties()))
				ghStorage.getProperties().put(ORSParameters.CoreLandmark.PREPARE + "done", true);
		}
	}

=======
import org.slf4j.Logger;
import org.slf4j.LoggerFactory;

public class ORSGraphHopper extends GraphHopper {

    private final Logger logger = LoggerFactory.getLogger(this.getClass());

    private GraphProcessContext _procCntx;
    private HashMap<Long, ArrayList<Integer>> osmId2EdgeIds; // one osm id can correspond to multiple edges
    private HashMap<Integer, Long> tmcEdges;

    // A route profile for referencing which is used to extract names of adjacent streets and other objects.
    private RoutingProfile refRouteProfile;

    public ORSGraphHopper(GraphProcessContext procCntx, boolean useTmc, RoutingProfile refProfile) {
        _procCntx = procCntx;
        this.refRouteProfile = refProfile;
        this.forDesktop();

        if (useTmc) {
            tmcEdges = new HashMap<Integer, Long>();
            osmId2EdgeIds = new HashMap<Long, ArrayList<Integer>>();
        }
        _procCntx.init(this);
    }

    protected DataReader createReader(GraphHopperStorage tmpGraph) {
        return initDataReader(new ORSOSMReader(tmpGraph, _procCntx, tmcEdges, osmId2EdgeIds, refRouteProfile));
    }

    public boolean load(String graphHopperFolder) {
        boolean res = super.load(graphHopperFolder);


        return res;
    }

    protected void flush() {
        super.flush();
    }

    @SuppressWarnings("unchecked")
    public GraphHopper importOrLoad() {
        GraphHopper gh = super.importOrLoad();


        if ((tmcEdges != null) && (osmId2EdgeIds != null)) {
            java.nio.file.Path path = Paths.get(gh.getGraphHopperLocation(), "edges_ors_traffic");

            if ((tmcEdges.size() == 0) || (osmId2EdgeIds.size() == 0)) {
                // try to load TMC edges from file.

                try {
                    File file = path.toFile();

                    if (file.exists()) {
                        FileInputStream fis = new FileInputStream(path.toString());
                        ObjectInputStream ois = new ObjectInputStream(fis);
                        tmcEdges = (HashMap<Integer, Long>) ois.readObject();
                        osmId2EdgeIds = (HashMap<Long, ArrayList<Integer>>) ois.readObject();
                        ois.close();
                        fis.close();
                        System.out.printf("Serialized HashMap data is saved in trafficEdges");
                    }
                } catch (IOException ioe) {
                    ioe.printStackTrace();
                } catch (ClassNotFoundException c) {
                    System.out.println("Class not found");
                    c.printStackTrace();
                }
            } else {
                // save TMC edges if needed.
                try {
                    FileOutputStream fos = new FileOutputStream(path.toString());
                    ObjectOutputStream oos = new ObjectOutputStream(fos);
                    oos.writeObject(tmcEdges);
                    oos.writeObject(osmId2EdgeIds);
                    oos.close();
                    fos.close();
                    System.out.printf("Serialized HashMap data is saved in trafficEdges");
                } catch (IOException ioe) {
                    ioe.printStackTrace();
                }
            }
        }

        return gh;
    }

    public RouteSegmentInfo getRouteSegment(double[] latitudes, double[] longitudes, String vehicle, EdgeFilter edgeFilter) {
        RouteSegmentInfo result = null;

        GHRequest req = new GHRequest();
        for (int i = 0; i < latitudes.length; i++)
            req.addPoint(new GHPoint(latitudes[i], longitudes[i]));

        req.setVehicle(vehicle);
        req.setAlgorithm("dijkstrabi");
        req.setWeighting("fastest");
        // TODO add limit of maximum visited nodes

        if (edgeFilter != null)
            req.setEdgeFilter(edgeFilter);

        GHResponse resp = new GHResponse();

        List<Path> paths = this.calcPaths(req, resp);

        if (!resp.hasErrors()) {

            List<EdgeIteratorState> fullEdges = new ArrayList<EdgeIteratorState>();
            List<String> edgeNames = new ArrayList<String>();
            PointList fullPoints = PointList.EMPTY;
            long time = 0;
            double distance = 0;
            for (int pathIndex = 0; pathIndex < paths.size(); pathIndex++) {
                Path path = paths.get(pathIndex);
                time += path.getTime();

                for (EdgeIteratorState edge : path.calcEdges()) {
                    //	fullEdges.add(edge.getEdge());
                    fullEdges.add(edge);
                    edgeNames.add(edge.getName());
                }

                PointList tmpPoints = path.calcPoints();

                if (fullPoints.isEmpty())
                    fullPoints = new PointList(tmpPoints.size(), tmpPoints.is3D());

                fullPoints.add(tmpPoints);

                distance += path.getDistance();
            }

            if (fullPoints.size() > 1) {
                Coordinate[] coords = new Coordinate[fullPoints.size()];

                for (int i = 0; i < fullPoints.size(); i++) {
                    double x = fullPoints.getLon(i);
                    double y = fullPoints.getLat(i);
                    coords[i] = new Coordinate(x, y);
                }

                //throw new Exception("TODO");
                result = new RouteSegmentInfo(fullEdges, distance, time, new GeometryFactory().createLineString(coords));
            }
        }

        return result;
    }

    private int _minNetworkSize = 200;
    private int _minOneWayNetworkSize = 0;
    @Override
    public GraphHopper init(CmdArgs args) {
        GraphHopper ret = super.init(args);
        _minNetworkSize = args.getInt("prepare.min_network_size", _minNetworkSize);
        _minOneWayNetworkSize = args.getInt("prepare.min_one_way_network_size", _minOneWayNetworkSize);
        return ret;
    }

    @Override
    protected void cleanUp() {
        logger.info("call cleanUp for '" + getGraphHopperLocation() + "' ");
        GraphHopperStorage ghs = getGraphHopperStorage();
        if (ghs != null) {
            this.logger.info("graph " + ghs.toString() + ", details:" + ghs.toDetailsString());
            int prevNodeCount = ghs.getNodes();
            int ex = ghs.getAllEdges().getMaxId();
            List<FlagEncoder> list = getEncodingManager().fetchEdgeEncoders();
            this.logger.info("will create PrepareRoutingSubnetworks with:\r\n"+
                            "\tNodeCountBefore: '" + prevNodeCount+"'\r\n"+
                            "\tgetAllEdges().getMaxId(): '" + ex+"'\r\n"+
                            "\tList<FlagEncoder>: '" + list+"'\r\n"+
                            "\tminNetworkSize: '" + _minNetworkSize+"'\r\n"+
                            "\tminOneWayNetworkSize: '" + _minOneWayNetworkSize+"'"
            );
        } else {
            this.logger.info("graph GraphHopperStorage is null?!");
        }
        super.cleanUp();
    }


    public HashMap<Integer, Long> getTmcGraphEdges() {
        return tmcEdges;
    }

    public HashMap<Long, ArrayList<Integer>> getOsmId2EdgeIds() {
        return osmId2EdgeIds;
    }
>>>>>>> 6fd7d5d6
}<|MERGE_RESOLUTION|>--- conflicted
+++ resolved
@@ -30,7 +30,6 @@
 import java.util.*;
 import java.util.concurrent.locks.Lock;
 
-<<<<<<< HEAD
 import com.graphhopper.routing.*;
 import com.graphhopper.routing.ch.PrepareContractionHierarchies;
 import com.graphhopper.routing.lm.LMAlgoFactoryDecorator;
@@ -43,11 +42,9 @@
 import com.graphhopper.storage.CHGraph;
 import com.graphhopper.storage.index.QueryResult;
 import com.graphhopper.util.*;
-=======
-import com.graphhopper.routing.subnetwork.PrepareRoutingSubnetworks;
+
 import com.graphhopper.routing.util.FlagEncoder;
 import com.graphhopper.util.CmdArgs;
->>>>>>> 6fd7d5d6
 import heigit.ors.mapmatching.RouteSegmentInfo;
 import heigit.ors.routing.*;
 
@@ -59,7 +56,6 @@
 import com.graphhopper.util.shapes.GHPoint;
 import com.vividsolutions.jts.geom.Coordinate;
 import com.vividsolutions.jts.geom.GeometryFactory;
-<<<<<<< HEAD
 import heigit.ors.routing.graphhopper.extensions.core.CoreAlgoFactoryDecorator;
 import heigit.ors.routing.graphhopper.extensions.core.CoreLMAlgoFactoryDecorator;
 import heigit.ors.routing.graphhopper.extensions.core.PrepareCore;
@@ -70,10 +66,13 @@
 import heigit.ors.routing.graphhopper.extensions.edgefilters.core.WheelchairCoreEdgeFilter;
 import heigit.ors.routing.graphhopper.extensions.util.ORSParameters;
 import heigit.ors.routing.graphhopper.extensions.util.ORSParameters.Core;
+import org.slf4j.Logger;
+import org.slf4j.LoggerFactory;
 
 import static com.graphhopper.util.Parameters.Algorithms.*;
 
 public class ORSGraphHopper extends GraphHopper {
+	private final Logger logger = LoggerFactory.getLogger(this.getClass());
 
 	private GraphProcessContext _procCntx;
 	private HashMap<Long, ArrayList<Integer>> osmId2EdgeIds; // one osm id can correspond to multiple edges
@@ -175,7 +174,7 @@
 		return gh;
 	}
 
-	public List<Path> calcPaths(GHRequest request, GHResponse ghRsp, ByteArrayBuffer byteBuffer) {
+	public List<Path> calcPaths(GHRequest request, GHResponse ghRsp) {
 		if (ghStorage == null || !isFullyLoaded())
 			throw new IllegalStateException("Do a successful call to load or importOrLoad before routing");
 
@@ -242,7 +241,7 @@
 			Translation tr = getTranslationMap().getWithFallBack(locale);
 			for (int i = 0; i < maxRetries; i++) {
 				StopWatch sw = new StopWatch().start();
-				List<QueryResult> qResults = routingTemplate.lookup(points, request.getMaxSearchDistances(), encoder, byteBuffer);
+				List<QueryResult> qResults = routingTemplate.lookup(points, request.getMaxSearchDistances(), encoder);
 				ghRsp.addDebugInfo("idLookup:" + sw.stop().getSeconds() + "s");
 				if (ghRsp.hasErrors())
 					return Collections.emptyList();
@@ -261,7 +260,7 @@
 					weighting = ((PrepareCore) coreAlgoFactory).getWeighting();
 					tMode = getCoreFactoryDecorator().getNodeBase();
 					queryGraph = new QueryGraph(ghStorage.getGraph(CHGraph.class, weighting));
-					queryGraph.lookup(qResults, byteBuffer);
+					queryGraph.lookup(qResults);
 				}
 				else{
 					if (getCHFactoryDecorator().isEnabled() && !disableCH) {
@@ -283,14 +282,14 @@
 
 						tMode = getCHFactoryDecorator().getNodeBase();
 						queryGraph = new QueryGraph(ghStorage.getGraph(CHGraph.class, weighting));
-						queryGraph.lookup(qResults, byteBuffer);
+						queryGraph.lookup(qResults);
 
 
 					} else {
 
 						checkNonChMaxWaypointDistance(points);
 						queryGraph = new QueryGraph(ghStorage);
-						queryGraph.lookup(qResults, byteBuffer);
+						queryGraph.lookup(qResults);
 						weighting = createWeighting(hints, tMode, encoder, queryGraph, ghStorage);
 						ghRsp.addDebugInfo("tmode:" + tMode.toString());
 					}
@@ -309,10 +308,10 @@
 				if (request.getEdgeFilter() != null)
 					algoOpts.setEdgeFilter(request.getEdgeFilter());
 
-				PathProcessingContext pathProcCntx = new PathProcessingContext(encoder, weighting, tr,
-						request.getEdgeAnnotator(), request.getPathProcessor(), byteBuffer);
-
-				altPaths = routingTemplate.calcPaths(queryGraph, tmpAlgoFactory, algoOpts, pathProcCntx);
+//				PathProcessingContext pathProcCntx = new PathProcessingContext(encoder, weighting, tr,
+//						request.getEdgeAnnotator(), request.getPathProcessor(), byteBuffer);
+
+				altPaths = routingTemplate.calcPaths(queryGraph, tmpAlgoFactory, algoOpts);
 
 				boolean tmpEnableInstructions = hints.getBool(Parameters.Routing.INSTRUCTIONS, enableInstructions);
 				boolean tmpCalcPoints = hints.getBool(Parameters.Routing.CALC_POINTS, isCalcPoints());
@@ -322,7 +321,7 @@
 						.setEnableInstructions(tmpEnableInstructions)
 						.setSimplifyResponse(isSimplifyResponse() && wayPointMaxDistance > 0);
 
-				if (routingTemplate.isReady(pathMerger, pathProcCntx))
+				if (routingTemplate.isReady(pathMerger, tr))
 					break;
 			}
 
@@ -398,6 +397,38 @@
 		}
 
 		return result;
+	}
+
+	private int _minNetworkSize = 200;
+	private int _minOneWayNetworkSize = 0;
+	@Override
+	public GraphHopper init(CmdArgs args) {
+		GraphHopper ret = super.init(args);
+		_minNetworkSize = args.getInt("prepare.min_network_size", _minNetworkSize);
+		_minOneWayNetworkSize = args.getInt("prepare.min_one_way_network_size", _minOneWayNetworkSize);
+		return ret;
+	}
+
+	@Override
+	protected void cleanUp() {
+		logger.info("call cleanUp for '" + getGraphHopperLocation() + "' ");
+		GraphHopperStorage ghs = getGraphHopperStorage();
+		if (ghs != null) {
+			this.logger.info("graph " + ghs.toString() + ", details:" + ghs.toDetailsString());
+			int prevNodeCount = ghs.getNodes();
+			int ex = ghs.getAllEdges().getMaxId();
+			List<FlagEncoder> list = getEncodingManager().fetchEdgeEncoders();
+			this.logger.info("will create PrepareRoutingSubnetworks with:\r\n"+
+					"\tNodeCountBefore: '" + prevNodeCount+"'\r\n"+
+					"\tgetAllEdges().getMaxId(): '" + ex+"'\r\n"+
+					"\tList<FlagEncoder>: '" + list+"'\r\n"+
+					"\tminNetworkSize: '" + _minNetworkSize+"'\r\n"+
+					"\tminOneWayNetworkSize: '" + _minOneWayNetworkSize+"'"
+			);
+		} else {
+			this.logger.info("graph GraphHopperStorage is null?!");
+		}
+		super.cleanUp();
 	}
 
 	public HashMap<Integer, Long> getTmcGraphEdges() {
@@ -548,199 +579,4 @@
 				ghStorage.getProperties().put(ORSParameters.CoreLandmark.PREPARE + "done", true);
 		}
 	}
-
-=======
-import org.slf4j.Logger;
-import org.slf4j.LoggerFactory;
-
-public class ORSGraphHopper extends GraphHopper {
-
-    private final Logger logger = LoggerFactory.getLogger(this.getClass());
-
-    private GraphProcessContext _procCntx;
-    private HashMap<Long, ArrayList<Integer>> osmId2EdgeIds; // one osm id can correspond to multiple edges
-    private HashMap<Integer, Long> tmcEdges;
-
-    // A route profile for referencing which is used to extract names of adjacent streets and other objects.
-    private RoutingProfile refRouteProfile;
-
-    public ORSGraphHopper(GraphProcessContext procCntx, boolean useTmc, RoutingProfile refProfile) {
-        _procCntx = procCntx;
-        this.refRouteProfile = refProfile;
-        this.forDesktop();
-
-        if (useTmc) {
-            tmcEdges = new HashMap<Integer, Long>();
-            osmId2EdgeIds = new HashMap<Long, ArrayList<Integer>>();
-        }
-        _procCntx.init(this);
-    }
-
-    protected DataReader createReader(GraphHopperStorage tmpGraph) {
-        return initDataReader(new ORSOSMReader(tmpGraph, _procCntx, tmcEdges, osmId2EdgeIds, refRouteProfile));
-    }
-
-    public boolean load(String graphHopperFolder) {
-        boolean res = super.load(graphHopperFolder);
-
-
-        return res;
-    }
-
-    protected void flush() {
-        super.flush();
-    }
-
-    @SuppressWarnings("unchecked")
-    public GraphHopper importOrLoad() {
-        GraphHopper gh = super.importOrLoad();
-
-
-        if ((tmcEdges != null) && (osmId2EdgeIds != null)) {
-            java.nio.file.Path path = Paths.get(gh.getGraphHopperLocation(), "edges_ors_traffic");
-
-            if ((tmcEdges.size() == 0) || (osmId2EdgeIds.size() == 0)) {
-                // try to load TMC edges from file.
-
-                try {
-                    File file = path.toFile();
-
-                    if (file.exists()) {
-                        FileInputStream fis = new FileInputStream(path.toString());
-                        ObjectInputStream ois = new ObjectInputStream(fis);
-                        tmcEdges = (HashMap<Integer, Long>) ois.readObject();
-                        osmId2EdgeIds = (HashMap<Long, ArrayList<Integer>>) ois.readObject();
-                        ois.close();
-                        fis.close();
-                        System.out.printf("Serialized HashMap data is saved in trafficEdges");
-                    }
-                } catch (IOException ioe) {
-                    ioe.printStackTrace();
-                } catch (ClassNotFoundException c) {
-                    System.out.println("Class not found");
-                    c.printStackTrace();
-                }
-            } else {
-                // save TMC edges if needed.
-                try {
-                    FileOutputStream fos = new FileOutputStream(path.toString());
-                    ObjectOutputStream oos = new ObjectOutputStream(fos);
-                    oos.writeObject(tmcEdges);
-                    oos.writeObject(osmId2EdgeIds);
-                    oos.close();
-                    fos.close();
-                    System.out.printf("Serialized HashMap data is saved in trafficEdges");
-                } catch (IOException ioe) {
-                    ioe.printStackTrace();
-                }
-            }
-        }
-
-        return gh;
-    }
-
-    public RouteSegmentInfo getRouteSegment(double[] latitudes, double[] longitudes, String vehicle, EdgeFilter edgeFilter) {
-        RouteSegmentInfo result = null;
-
-        GHRequest req = new GHRequest();
-        for (int i = 0; i < latitudes.length; i++)
-            req.addPoint(new GHPoint(latitudes[i], longitudes[i]));
-
-        req.setVehicle(vehicle);
-        req.setAlgorithm("dijkstrabi");
-        req.setWeighting("fastest");
-        // TODO add limit of maximum visited nodes
-
-        if (edgeFilter != null)
-            req.setEdgeFilter(edgeFilter);
-
-        GHResponse resp = new GHResponse();
-
-        List<Path> paths = this.calcPaths(req, resp);
-
-        if (!resp.hasErrors()) {
-
-            List<EdgeIteratorState> fullEdges = new ArrayList<EdgeIteratorState>();
-            List<String> edgeNames = new ArrayList<String>();
-            PointList fullPoints = PointList.EMPTY;
-            long time = 0;
-            double distance = 0;
-            for (int pathIndex = 0; pathIndex < paths.size(); pathIndex++) {
-                Path path = paths.get(pathIndex);
-                time += path.getTime();
-
-                for (EdgeIteratorState edge : path.calcEdges()) {
-                    //	fullEdges.add(edge.getEdge());
-                    fullEdges.add(edge);
-                    edgeNames.add(edge.getName());
-                }
-
-                PointList tmpPoints = path.calcPoints();
-
-                if (fullPoints.isEmpty())
-                    fullPoints = new PointList(tmpPoints.size(), tmpPoints.is3D());
-
-                fullPoints.add(tmpPoints);
-
-                distance += path.getDistance();
-            }
-
-            if (fullPoints.size() > 1) {
-                Coordinate[] coords = new Coordinate[fullPoints.size()];
-
-                for (int i = 0; i < fullPoints.size(); i++) {
-                    double x = fullPoints.getLon(i);
-                    double y = fullPoints.getLat(i);
-                    coords[i] = new Coordinate(x, y);
-                }
-
-                //throw new Exception("TODO");
-                result = new RouteSegmentInfo(fullEdges, distance, time, new GeometryFactory().createLineString(coords));
-            }
-        }
-
-        return result;
-    }
-
-    private int _minNetworkSize = 200;
-    private int _minOneWayNetworkSize = 0;
-    @Override
-    public GraphHopper init(CmdArgs args) {
-        GraphHopper ret = super.init(args);
-        _minNetworkSize = args.getInt("prepare.min_network_size", _minNetworkSize);
-        _minOneWayNetworkSize = args.getInt("prepare.min_one_way_network_size", _minOneWayNetworkSize);
-        return ret;
-    }
-
-    @Override
-    protected void cleanUp() {
-        logger.info("call cleanUp for '" + getGraphHopperLocation() + "' ");
-        GraphHopperStorage ghs = getGraphHopperStorage();
-        if (ghs != null) {
-            this.logger.info("graph " + ghs.toString() + ", details:" + ghs.toDetailsString());
-            int prevNodeCount = ghs.getNodes();
-            int ex = ghs.getAllEdges().getMaxId();
-            List<FlagEncoder> list = getEncodingManager().fetchEdgeEncoders();
-            this.logger.info("will create PrepareRoutingSubnetworks with:\r\n"+
-                            "\tNodeCountBefore: '" + prevNodeCount+"'\r\n"+
-                            "\tgetAllEdges().getMaxId(): '" + ex+"'\r\n"+
-                            "\tList<FlagEncoder>: '" + list+"'\r\n"+
-                            "\tminNetworkSize: '" + _minNetworkSize+"'\r\n"+
-                            "\tminOneWayNetworkSize: '" + _minOneWayNetworkSize+"'"
-            );
-        } else {
-            this.logger.info("graph GraphHopperStorage is null?!");
-        }
-        super.cleanUp();
-    }
-
-
-    public HashMap<Integer, Long> getTmcGraphEdges() {
-        return tmcEdges;
-    }
-
-    public HashMap<Long, ArrayList<Integer>> getOsmId2EdgeIds() {
-        return osmId2EdgeIds;
-    }
->>>>>>> 6fd7d5d6
 }