/*  This file is part of Openrouteservice.
 *
 *  Openrouteservice is free software; you can redistribute it and/or modify it under the terms of the 
 *  GNU Lesser General Public License as published by the Free Software Foundation; either version 2.1 
 *  of the License, or (at your option) any later version.

 *  This library is distributed in the hope that it will be useful, but WITHOUT ANY WARRANTY; 
 *  without even the implied warranty of MERCHANTABILITY or FITNESS FOR A PARTICULAR PURPOSE. 
 *  See the GNU Lesser General Public License for more details.

 *  You should have received a copy of the GNU Lesser General Public License along with this library; 
 *  if not, see <https://www.gnu.org/licenses/>.  
 */
package heigit.ors.routing.graphhopper.extensions;

import com.graphhopper.GraphHopper;
import com.graphhopper.routing.util.EncodingManager;
import com.graphhopper.storage.*;
import heigit.ors.routing.graphhopper.extensions.storages.builders.GraphStorageBuilder;
import org.apache.log4j.Logger;

import java.io.File;
import java.nio.file.Path;
import java.nio.file.Paths;
import java.util.ArrayList;
import java.util.List;

<<<<<<< HEAD
import com.graphhopper.routing.weighting.Weighting;
import org.apache.log4j.Logger;

import heigit.ors.routing.graphhopper.extensions.storages.builders.GraphStorageBuilder;

import com.graphhopper.GraphHopper;
import com.graphhopper.routing.util.EncodingManager;
import com.graphhopper.storage.GHDirectory;
import com.graphhopper.storage.GraphExtension;
import com.graphhopper.storage.GraphExtension.ExtendedStorageSequence;
import com.graphhopper.storage.GraphHopperStorage;
import com.graphhopper.storage.GraphStorageFactory;
import com.graphhopper.storage.TurnCostExtension;

=======
>>>>>>> 6fd7d5d6
public class ORSGraphStorageFactory implements GraphStorageFactory {

	private static Logger LOGGER = Logger.getLogger(ORSGraphStorageFactory.class.getName());

	private List<GraphStorageBuilder> _graphStorageBuilders;

	public ORSGraphStorageFactory(List<GraphStorageBuilder> graphStorageBuilders) {
		_graphStorageBuilders = graphStorageBuilders;
	}

	@Override
	public GraphHopperStorage createStorage(GHDirectory dir, GraphHopper gh) {
		EncodingManager encodingManager = gh.getEncodingManager();
		GraphExtension geTurnCosts = null;
		ArrayList<GraphExtension> graphExtensions = new ArrayList<GraphExtension>();

		if (encodingManager.needsTurnCostsSupport())
		{
			Path path = Paths.get(dir.getLocation(), "turn_costs");
			File fileEdges  = Paths.get(dir.getLocation(), "edges").toFile();
			File fileTurnCosts = path.toFile();

			// First we need to check if turncosts are available. This check is required when we introduce a new feature, but an existing graph does not have it yet.
			if ((!hasGraph(gh) && !fileEdges.exists()) || (fileEdges.exists() && fileTurnCosts.exists()))
				geTurnCosts =  new TurnCostExtension();
		}

		if (_graphStorageBuilders != null && _graphStorageBuilders.size() > 0)
		{
			for(GraphStorageBuilder builder : _graphStorageBuilders)
			{
				try
				{
					GraphExtension ext = builder.init(gh);
					if (ext != null)
						graphExtensions.add(ext);
				}
				catch(Exception ex)
				{
					LOGGER.error(ex);
				}
			}
		}

		GraphExtension graphExtension = null;

		if (geTurnCosts == null && graphExtensions.size() == 0)
			graphExtension =  new GraphExtension.NoOpExtension();
		else if (geTurnCosts != null && graphExtensions.size() > 0)
		{
			ArrayList<GraphExtension> seq = new ArrayList<GraphExtension>();
			seq.add(geTurnCosts);
			seq.addAll(graphExtensions);

			graphExtension = getExtension(seq);
		}
		else if (geTurnCosts != null)
		{
			graphExtension = geTurnCosts;
		}
		else if (graphExtensions.size() > 0)
		{
			graphExtension = getExtension(graphExtensions);
		}

		if(gh instanceof ORSGraphHopper) {
			if (((ORSGraphHopper) gh).isCoreEnabled())
				((ORSGraphHopper) gh).initCoreAlgoFactoryDecorator();
			if (((ORSGraphHopper) gh).isCoreLMEnabled())
				((ORSGraphHopper) gh).initCoreLMAlgoFactoryDecorator();

		}

		if (gh.getLMFactoryDecorator().isEnabled())
			gh.initLMAlgoFactoryDecorator();

		if (gh.getCHFactoryDecorator().isEnabled())
			gh.initCHAlgoFactoryDecorator();

		List<Weighting> weightings = new ArrayList<>();
		List<String> suffixes = new ArrayList<>();
		int chGraphs = 0;

		if(gh.isCHEnabled()) {
			weightings.addAll(gh.getCHFactoryDecorator().getWeightings());
			chGraphs = weightings.size();
			for (int i = 0; i < chGraphs; i++){
				suffixes.add("ch");
			}
		}

		if(((ORSGraphHopper) gh).isCoreEnabled()) {
			weightings.addAll(((ORSGraphHopper) gh).getCoreFactoryDecorator().getWeightings());
			for (int i = chGraphs; i < weightings.size(); i++) {
				suffixes.add("core");
			}
		}

		if (!weightings.isEmpty())
			return new GraphHopperStorage(weightings,
					dir,
					encodingManager,
					gh.hasElevation(),
					graphExtension,
					suffixes);

//		if (gh.isCHEnabled())
//			return new GraphHopperStorage(gh.getCHFactoryDecorator().getWeightings(), dir, encodingManager, gh.hasElevation(), graphExtension);
//		else if (((ORSGraphHopper) gh).isCoreEnabled()){
//			return new GraphHopperStorage(((ORSGraphHopper) gh).getCoreFactoryDecorator().getWeightings(),
//					dir,
//					encodingManager,
//					gh.hasElevation(),
//					graphExtension,
//					"core");
//		}
		else
			return new GraphHopperStorage(dir, encodingManager, gh.hasElevation(), graphExtension);
	}

	private GraphExtension getExtension(ArrayList<GraphExtension> graphExtensions)
	{
		if (graphExtensions.size() > 1)
<<<<<<< HEAD
		{
			ArrayList<GraphExtension> seq = new ArrayList<GraphExtension>();
			seq.addAll(graphExtensions);
			return new ExtendedStorageSequence(seq);
		}
		else
			return graphExtensions.size() == 0 ? new GraphExtension.NoOpExtension() : graphExtensions.get(0);
=======
	    {
	    	ArrayList<GraphExtension> seq = new ArrayList<GraphExtension>();
	    	seq.addAll(graphExtensions);
	    	return new ExtendedStorageSequence(seq);
	    }
	    else
	    	return graphExtensions.size() == 0 ? new GraphExtension.NoOpExtension() : graphExtensions.get(0);
>>>>>>> 6fd7d5d6
	}

	private boolean hasGraph(GraphHopper gh)
	{
		try
		{
			gh.getGraphHopperStorage();
			return true;
		}
		catch(Exception ex)
<<<<<<< HEAD
		{}

=======
		{
			if(ex instanceof IllegalStateException){

			}else {
				ex.printStackTrace();
			}
		}
		
>>>>>>> 6fd7d5d6
		return false;
	}
}<|MERGE_RESOLUTION|>--- conflicted
+++ resolved
@@ -15,7 +15,6 @@
 
 import com.graphhopper.GraphHopper;
 import com.graphhopper.routing.util.EncodingManager;
-import com.graphhopper.storage.*;
 import heigit.ors.routing.graphhopper.extensions.storages.builders.GraphStorageBuilder;
 import org.apache.log4j.Logger;
 
@@ -25,23 +24,14 @@
 import java.util.ArrayList;
 import java.util.List;
 
-<<<<<<< HEAD
 import com.graphhopper.routing.weighting.Weighting;
-import org.apache.log4j.Logger;
-
-import heigit.ors.routing.graphhopper.extensions.storages.builders.GraphStorageBuilder;
-
-import com.graphhopper.GraphHopper;
-import com.graphhopper.routing.util.EncodingManager;
 import com.graphhopper.storage.GHDirectory;
 import com.graphhopper.storage.GraphExtension;
-import com.graphhopper.storage.GraphExtension.ExtendedStorageSequence;
+import com.graphhopper.storage.ExtendedStorageSequence;
 import com.graphhopper.storage.GraphHopperStorage;
 import com.graphhopper.storage.GraphStorageFactory;
 import com.graphhopper.storage.TurnCostExtension;
 
-=======
->>>>>>> 6fd7d5d6
 public class ORSGraphStorageFactory implements GraphStorageFactory {
 
 	private static Logger LOGGER = Logger.getLogger(ORSGraphStorageFactory.class.getName());
@@ -165,7 +155,6 @@
 	private GraphExtension getExtension(ArrayList<GraphExtension> graphExtensions)
 	{
 		if (graphExtensions.size() > 1)
-<<<<<<< HEAD
 		{
 			ArrayList<GraphExtension> seq = new ArrayList<GraphExtension>();
 			seq.addAll(graphExtensions);
@@ -173,15 +162,6 @@
 		}
 		else
 			return graphExtensions.size() == 0 ? new GraphExtension.NoOpExtension() : graphExtensions.get(0);
-=======
-	    {
-	    	ArrayList<GraphExtension> seq = new ArrayList<GraphExtension>();
-	    	seq.addAll(graphExtensions);
-	    	return new ExtendedStorageSequence(seq);
-	    }
-	    else
-	    	return graphExtensions.size() == 0 ? new GraphExtension.NoOpExtension() : graphExtensions.get(0);
->>>>>>> 6fd7d5d6
 	}
 
 	private boolean hasGraph(GraphHopper gh)
@@ -192,10 +172,6 @@
 			return true;
 		}
 		catch(Exception ex)
-<<<<<<< HEAD
-		{}
-
-=======
 		{
 			if(ex instanceof IllegalStateException){
 
@@ -204,7 +180,6 @@
 			}
 		}
 		
->>>>>>> 6fd7d5d6
 		return false;
 	}
 }