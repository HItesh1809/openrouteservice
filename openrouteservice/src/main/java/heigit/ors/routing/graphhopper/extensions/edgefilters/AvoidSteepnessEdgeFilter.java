--- conflicted
+++ resolved
@@ -41,29 +41,13 @@
 
 	@Override
 	public final boolean accept(EdgeIteratorState iter) {
-
-<<<<<<< HEAD
-		if (out && iter.isForward(encoder) || in && iter.isBackward(encoder)) {
-			
-			if (gsHillIndex != null)
-	    	{
-	    		boolean revert = iter.getBaseNode() < iter.getAdjNode();
-	    		int hillIndex = gsHillIndex.getEdgeValue(EdgeIteratorStateHelper.getOriginalEdge(iter), revert, buffer);
-	    		
-	    		if (hillIndex > maximumSteepness)
-	    			return false;
-	    	}
-			
-			return true;
-=======
 		if (gsHillIndex != null)
 		{
 			boolean revert = iter.getBaseNode() < iter.getAdjNode();
-			int hillIndex = gsHillIndex.getEdgeValue(iter.getOriginalEdge(), revert, buffer);
+			int hillIndex = gsHillIndex.getEdgeValue(EdgeIteratorStateHelper.getOriginalEdge(iter), revert, buffer);
 
 			if (hillIndex > maximumSteepness)
 				return false;
->>>>>>> 4ca94bcc
 		}
 
 		return true;
