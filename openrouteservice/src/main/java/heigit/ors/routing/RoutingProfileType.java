/*  This file is part of Openrouteservice.
 *
 *  Openrouteservice is free software; you can redistribute it and/or modify it under the terms of the 
 *  GNU Lesser General Public License as published by the Free Software Foundation; either version 2.1 
 *  of the License, or (at your option) any later version.

 *  This library is distributed in the hope that it will be useful, but WITHOUT ANY WARRANTY; 
 *  without even the implied warranty of MERCHANTABILITY or FITNESS FOR A PARTICULAR PURPOSE. 
 *  See the GNU Lesser General Public License for more details.

 *  You should have received a copy of the GNU Lesser General Public License along with this library; 
 *  if not, see <https://www.gnu.org/licenses/>.  
 */
package heigit.ors.routing;

import heigit.ors.routing.graphhopper.extensions.flagencoders.FlagEncoderNames;

public class RoutingProfileType {
    public static final int UNKNOWN = 0;

    // DRIVING STUFF
    public static final int DRIVING_CAR = 1;
    public static final int DRIVING_HGV = 2;
    public static final int DRIVING_EMERGENCY = 3;
    public static final int DRIVING_CAROFFROAD = 4; // not supported
    public static final int DRIVING_SEGWAY = 5; // not supported
    public static final int DRIVING_ELECTRIC_CAR = 6;
    public static final int DRIVING_MOTORCYCLE = 7;
    public static final int DRIVING_TRAFFIC = 8;

    // CYCLING STUFF
    public static final int CYCLING_REGULAR = 10;
    public static final int CYCLING_MOUNTAIN = 11;
    public static final int CYCLING_ROAD = 12;
    public static final int CYCLING_ELECTRIC = 17;

    // WALKING STUFF
    public static final int FOOT_WALKING = 20;
    public static final int FOOT_HIKING = 21;
    public static final int FOOT_JOGGING = 24;

    // OTHER STUFF
    public static final int WHEELCHAIR = 30;

    // GH default FlagEncoders...
    public static final int GH_CAR = 40;
    public static final int GH_CAR4WD = 41;

    public static final int GH_BIKE = 42;
    public static final int GH_BIKE2 = 43;
    public static final int GH_BIKE_MTB = 44;
    public static final int GH_BIKE_ROAD = 45;

    public static final int GH_FOOT = 46;
    public static final int GH_HIKE = 47;


    public static boolean isDriving(int routePref) {
        if (routePref == DRIVING_CAR
            || routePref == DRIVING_HGV
            || routePref == DRIVING_ELECTRIC_CAR
            || routePref == DRIVING_EMERGENCY
            || routePref == DRIVING_MOTORCYCLE
            || routePref == DRIVING_CAROFFROAD
            || routePref == DRIVING_TRAFFIC
            || routePref == GH_CAR
            || routePref == GH_CAR4WD
        )
            return true;
        else
            return false;
    }

    public static boolean isHeavyVehicle(int routePref) {
        if (routePref == DRIVING_HGV || routePref == DRIVING_CAROFFROAD || routePref == DRIVING_EMERGENCY)
            return true;
        else
            return false;
    }

    public static boolean isWalking(int routePref) {
        return (routePref == FOOT_WALKING || routePref == FOOT_HIKING || routePref == FOOT_JOGGING || routePref == GH_FOOT || routePref == GH_HIKE);
    }

<<<<<<< HEAD
    public static boolean isWheelchair(int routePref) {
        return routePref == WHEELCHAIR;
=======
    public static boolean isPedestrian(int routePref) {
        return isWalking(routePref) || routePref == WHEELCHAIR;
>>>>>>> 75913a18
    }

    public static boolean isCycling(int routePref) {
        if (routePref == CYCLING_REGULAR
            || routePref == CYCLING_MOUNTAIN
            || routePref == CYCLING_ROAD
            || routePref == CYCLING_ELECTRIC
            || routePref == GH_BIKE
            || routePref == GH_BIKE2
            || routePref == GH_BIKE_MTB
            || routePref == GH_BIKE_ROAD
        )
            return true;
        else
            return false;
    }

    public static boolean supportMessages(int profileType) {
        return isDriving(profileType);
    }

    public static String getName(int profileType) {
        switch (profileType) {
            case DRIVING_CAR:
                return "driving-car";
            case DRIVING_ELECTRIC_CAR:
                return "driving-ecar";
            case DRIVING_HGV:
                return "driving-hgv";
            case DRIVING_MOTORCYCLE:
                return "driving-motorcycle";
            case DRIVING_TRAFFIC:
                return "driving-traffic";
            case DRIVING_EMERGENCY:
                return "driving-emergency";

            case CYCLING_REGULAR:
                return "cycling-regular";
            case CYCLING_MOUNTAIN:
                return "cycling-mountain";
            case CYCLING_ROAD:
                return "cycling-road";
            case CYCLING_ELECTRIC:
                return "cycling-electric";

            case FOOT_WALKING:
                return "foot-walking";
            case FOOT_HIKING:
                return "foot-hiking";
            case FOOT_JOGGING:
                return "foot-jogging";

            case WHEELCHAIR:
                return "wheelchair";

            // GH DEFAULTS:
            case GH_CAR:
                return "gh-car";
            case GH_CAR4WD:
                return "gh-car4wd";
            case GH_BIKE:
                return "gh-bike";
            case GH_BIKE2:
                return "gh-bike2";
            case GH_BIKE_MTB:
                return "gh-mtb";
            case GH_BIKE_ROAD:
                return "gh-racingbike";
            case GH_FOOT:
                return "gh-foot";
            case GH_HIKE:
                return "gh-hike";

            default:
                return "unknown";
        }
    }

    public static int getFromString(String profileType) {
        switch (profileType.toLowerCase()) {
            case "driving-car":
                return DRIVING_CAR;
            case "driving-ecar":
                return DRIVING_ELECTRIC_CAR;
            case "driving-hgv":
                return DRIVING_HGV;
            case "driving-motorcycle":
                return DRIVING_MOTORCYCLE;
            case "driving-traffic":
                return DRIVING_TRAFFIC;
            case "driving-emergency":
                return DRIVING_EMERGENCY;

            case "cycling-regular":
                return CYCLING_REGULAR;
            case "cycling-mountain":
                return CYCLING_MOUNTAIN;
            case "cycling-road":
                return CYCLING_ROAD;
            case "cycling-electric":
                return CYCLING_ELECTRIC;

            case "foot-walking":
                return FOOT_WALKING;
            case "foot-hiking":
                return FOOT_HIKING;
            case "foot-jogging":
                return FOOT_JOGGING;

            case "wheelchair":
                return WHEELCHAIR;

            // GH DEFAULTS:
            case "gh-car":
                return GH_CAR;
            case "gh-car4wd":
                return GH_CAR4WD;
            case "gh-bike":
                return GH_BIKE;
            case "gh-bike2":
                return GH_BIKE2;
            case "gh-mtb":
                return GH_BIKE_MTB;
            case "gh-racingbike":
                return GH_BIKE_ROAD;
            case "gh-foot":
                return GH_FOOT;
            case "gh-hike":
                return GH_HIKE;

            default:
                return UNKNOWN;
        }
    }

    public static String getEncoderName(int routePref) {
        switch (routePref) {
            case RoutingProfileType.DRIVING_CAR:
                return FlagEncoderNames.CAR_ORS;

            case RoutingProfileType.DRIVING_HGV:
                return FlagEncoderNames.HEAVYVEHICLE;

            case RoutingProfileType.DRIVING_CAROFFROAD:
                return FlagEncoderNames.CAROFFROAD;

            case RoutingProfileType.DRIVING_EMERGENCY:
                return FlagEncoderNames.EMERGENCY;

            case RoutingProfileType.DRIVING_TRAFFIC:
                return FlagEncoderNames.CARTMC;

            case RoutingProfileType.DRIVING_MOTORCYCLE:
                return FlagEncoderNames.GH_MOTOCYCLE;

            case RoutingProfileType.DRIVING_ELECTRIC_CAR:
                return FlagEncoderNames.EVEHICLE;

            case RoutingProfileType.FOOT_JOGGING:
                return FlagEncoderNames.RUNNING;

            case RoutingProfileType.CYCLING_REGULAR:
                return FlagEncoderNames.BIKE_ORS;

            case RoutingProfileType.CYCLING_MOUNTAIN:
                return FlagEncoderNames.MTB_ORS;

            case RoutingProfileType.CYCLING_ROAD:
                return FlagEncoderNames.ROADBIKE_ORS;


            case RoutingProfileType.FOOT_WALKING:
                return FlagEncoderNames.GH_FOOT;

            case RoutingProfileType.FOOT_HIKING:
                return FlagEncoderNames.GH_HIKE;


            case RoutingProfileType.WHEELCHAIR:
                return FlagEncoderNames.WHEELCHAIR;


            case RoutingProfileType.GH_CAR:
                return FlagEncoderNames.GH_CAR;

            case RoutingProfileType.GH_CAR4WD:
                return FlagEncoderNames.GH_CAR4WD;

            case RoutingProfileType.GH_BIKE:
                return FlagEncoderNames.GH_BIKE;

            case RoutingProfileType.GH_BIKE2:
                return FlagEncoderNames.GH_BIKE2;

            case RoutingProfileType.GH_BIKE_MTB:
                return FlagEncoderNames.GH_MTB;

            case RoutingProfileType.GH_BIKE_ROAD:
                return FlagEncoderNames.GH_RACINGBIKE;

            case RoutingProfileType.GH_FOOT:
                return FlagEncoderNames.GH_FOOT;

            case RoutingProfileType.GH_HIKE:
                return FlagEncoderNames.GH_HIKE;

            case RoutingProfileType.CYCLING_ELECTRIC:
                return FlagEncoderNames.BIKE_ELECTRO;

            default:
                return "UNKNOWN";
        }
    }

    // these are the names of the toString Method of each FlagEncoder implementation!
    public static int getFromEncoderName(String encoder) {
        switch (encoder.toLowerCase()) {
            case FlagEncoderNames.CAR_ORS:
                return RoutingProfileType.DRIVING_CAR;

            /* a ors self implemented flagencoder */
            case FlagEncoderNames.HEAVYVEHICLE:
                return RoutingProfileType.DRIVING_HGV;

            /* not in use */
            case FlagEncoderNames.CAROFFROAD: /* a ors self implemented flagencoder */
                return RoutingProfileType.DRIVING_CAROFFROAD;

            /* not ready for production */
            case FlagEncoderNames.CARTMC: /* a ors self implemented flagencoder */
                return RoutingProfileType.DRIVING_TRAFFIC;

            /* not in use */
            case FlagEncoderNames.EVEHICLE:
                return RoutingProfileType.DRIVING_ELECTRIC_CAR;

            /* currently not in use */
            case FlagEncoderNames.GH_MOTOCYCLE:
                return RoutingProfileType.DRIVING_MOTORCYCLE;

            case FlagEncoderNames.BIKE_ORS:
                return RoutingProfileType.CYCLING_REGULAR;

            case FlagEncoderNames.MTB_ORS:
            //case FlagEncoderNames.MTB_ORS_OLD:
                return RoutingProfileType.CYCLING_MOUNTAIN;

            case FlagEncoderNames.ROADBIKE_ORS:
                return RoutingProfileType.CYCLING_ROAD;


            /* not in use */
            case FlagEncoderNames.RUNNING:
                return RoutingProfileType.FOOT_JOGGING;


            case FlagEncoderNames.WHEELCHAIR:
                return RoutingProfileType.WHEELCHAIR;


            case FlagEncoderNames.GH_CAR:
                return RoutingProfileType.GH_CAR;

            case FlagEncoderNames.GH_CAR4WD:
                return RoutingProfileType.GH_CAR4WD;

            case FlagEncoderNames.GH_BIKE:
                return RoutingProfileType.GH_BIKE;

            case FlagEncoderNames.GH_BIKE2:
                return RoutingProfileType.GH_BIKE2;

            case FlagEncoderNames.GH_MTB:
                return RoutingProfileType.GH_BIKE_MTB;

            case FlagEncoderNames.GH_RACINGBIKE:
                return RoutingProfileType.GH_BIKE_ROAD;

            case FlagEncoderNames.GH_FOOT:
                //return RoutingProfileType.GH_FOOT;
                return RoutingProfileType.FOOT_WALKING;

            case FlagEncoderNames.GH_HIKE:
                //return RoutingProfileType.GH_HIKE;
                return RoutingProfileType.FOOT_HIKING;

            case FlagEncoderNames.BIKE_ELECTRO:
                return RoutingProfileType.CYCLING_ELECTRIC;

            default:
                return RoutingProfileType.UNKNOWN;
        }
    }
}<|MERGE_RESOLUTION|>--- conflicted
+++ resolved
@@ -82,13 +82,13 @@
         return (routePref == FOOT_WALKING || routePref == FOOT_HIKING || routePref == FOOT_JOGGING || routePref == GH_FOOT || routePref == GH_HIKE);
     }
 
-<<<<<<< HEAD
     public static boolean isWheelchair(int routePref) {
         return routePref == WHEELCHAIR;
-=======
+
+    }
+
     public static boolean isPedestrian(int routePref) {
         return isWalking(routePref) || routePref == WHEELCHAIR;
->>>>>>> 75913a18
     }
 
     public static boolean isCycling(int routePref) {
