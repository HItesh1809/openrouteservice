/*
 *  Licensed to GIScience Research Group, Heidelberg University (GIScience)
 *
 *   http://www.giscience.uni-hd.de
 *   http://www.heigit.org
 *
 *  under one or more contributor license agreements. See the NOTICE file
 *  distributed with this work for additional information regarding copyright
 *  ownership. The GIScience licenses this file to you under the Apache License,
 *  Version 2.0 (the "License"); you may not use this file except in compliance
 *  with the License. You may obtain a copy of the License at
 *
 *       http://www.apache.org/licenses/LICENSE-2.0
 *
 *  Unless required by applicable law or agreed to in writing, software
 *  distributed under the License is distributed on an "AS IS" BASIS,
 *  WITHOUT WARRANTIES OR CONDITIONS OF ANY KIND, either express or implied.
 *  See the License for the specific language governing permissions and
 *  limitations under the License.
 */
package heigit.ors.routing;

import com.graphhopper.util.Helper;
import com.vividsolutions.jts.geom.Geometry;
import com.vividsolutions.jts.geom.MultiPolygon;
import com.vividsolutions.jts.geom.Polygon;
import heigit.ors.exceptions.ParameterValueException;
import heigit.ors.exceptions.UnknownParameterValueException;
import heigit.ors.geojson.GeometryJSON;
import heigit.ors.routing.graphhopper.extensions.HeavyVehicleAttributes;
import heigit.ors.routing.graphhopper.extensions.VehicleLoadCharacteristicsFlags;
import heigit.ors.routing.graphhopper.extensions.WheelchairTypesEncoder;
import heigit.ors.routing.parameters.CyclingParameters;
import heigit.ors.routing.parameters.ProfileParameters;
import heigit.ors.routing.parameters.VehicleParameters;
import heigit.ors.routing.parameters.WalkingParameters;
import heigit.ors.routing.parameters.WheelchairParameters;
import heigit.ors.routing.pathprocessors.BordersExtractor;
import heigit.ors.util.StringUtility;
import org.json.JSONArray;
import org.json.JSONObject;

import java.text.ParseException;
import java.util.Iterator;

/**
 * This class is used to store the search/calculation Parameters to calculate the desired Route/Isochrones etc…
 * It can be called from any class and the values be set according to the needs of the route calculation.
 */
public class RouteSearchParameters {
    private int _profileType;
    private int _weightingMethod = WeightingMethod.FASTEST;
    private Boolean _considerTraffic = false;
    private Boolean _considerTurnRestrictions = false;
    private Polygon[] _avoidAreas;
    private int _avoidFeaturesTypes;
    private int _vehicleType = HeavyVehicleAttributes.UNKNOWN;
    private ProfileParameters _profileParams;
    private WayPointBearing[] _bearings = null;
    private double[] _maxRadiuses;
    private boolean _flexibleMode = false;

    private int[] _avoidCountries = null;
    private BordersExtractor.Avoid _avoidBorders = BordersExtractor.Avoid.NONE;

    private String _options;

    public int getProfileType() {
        return _profileType;
    }

    public void setProfileType(int profileType) throws Exception {
        if (profileType == RoutingProfileType.UNKNOWN)
            throw new Exception("Routing profile is unknown.");

        this._profileType = profileType;
    }

    public int getWeightingMethod() {
        return _weightingMethod;
    }

    public void setWeightingMethod(int weightingMethod) {
        _weightingMethod = weightingMethod;
    }

    public Boolean getConsiderTraffic() {
        return _considerTraffic;
    }

    public void setConsiderTraffic(Boolean _considerTraffic) {
        this._considerTraffic = _considerTraffic;
    }

    public Polygon[] getAvoidAreas() {
        return _avoidAreas;
    }

    public void setAvoidAreas(Polygon[] avoidAreas) {
        _avoidAreas = avoidAreas;
    }

    public boolean hasAvoidAreas() {
        return _avoidAreas != null && _avoidAreas.length > 0;
    }

    public int getAvoidFeatureTypes() {
        return _avoidFeaturesTypes;
    }

    public void setAvoidFeatureTypes(int avoidFeatures) {
        _avoidFeaturesTypes = avoidFeatures;
    }

    public boolean hasAvoidFeatures() {
        return _avoidFeaturesTypes > 0;
    }

    public int[] getAvoidCountries() {
        return _avoidCountries;
    }

    public void setAvoidCountries(int[] avoidCountries) {
        _avoidCountries = avoidCountries;
    }

    public boolean hasAvoidCountries() {
        return _avoidCountries != null && _avoidCountries.length > 0;
    }

    public boolean hasAvoidBorders() {
        return _avoidBorders != BordersExtractor.Avoid.NONE;
    }

    public void setAvoidBorders(BordersExtractor.Avoid avoidBorders) {
        _avoidBorders = avoidBorders;
    }

    public BordersExtractor.Avoid getAvoidBorders() {
        return _avoidBorders;
    }

    public Boolean getConsiderTurnRestrictions() {
        return _considerTurnRestrictions;
    }

    public void setConsiderTurnRestrictions(Boolean considerTurnRestrictions) {
        _considerTurnRestrictions = considerTurnRestrictions;
    }

    public int getVehicleType() {
        return _vehicleType;
    }

    public void setVehicleType(int vehicleType) {
        this._vehicleType = vehicleType;
    }

    public String getOptions() {
        return _options;
    }

    public void setOptions(String options) throws Exception {
        if (options == null)
            return;

        _options = StringUtility.trim(options, '\"');

        //////////////
        // FIXME Only for debugging!!
        // This option for green routing should be constructed by the client
        //		_options = "{\"profile_params\":{\"green_routing\":true}}"
        //////////////

        JSONObject json = null;
        try {
            json = new JSONObject(_options);
        } catch (Exception ex) {
            throw new ParseException(ex.getMessage(), 0);
        }

        if (json.has("avoid_features")) {
            String keyValue = json.getString("avoid_features");
            if (!Helper.isEmpty(keyValue)) {
                String[] avoidFeatures = keyValue.split("\\|");
                if (avoidFeatures != null && avoidFeatures.length > 0) {
                    int flags = 0;
                    for (int i = 0; i < avoidFeatures.length; i++) {
                        String featName = avoidFeatures[i];
                        if (featName != null) {
                            int flag = AvoidFeatureFlags.getFromString(featName);
                            if (flag == 0)
                                throw new UnknownParameterValueException(RoutingErrorCodes.INVALID_PARAMETER_VALUE, "avoid_features", featName);

                            if (!AvoidFeatureFlags.isValid(_profileType, flag))
                                throw new ParameterValueException(RoutingErrorCodes.INVALID_PARAMETER_VALUE, "avoid_features", featName);

                            flags |= flag;
                        }
                    }

                    if (flags != 0)
                        _avoidFeaturesTypes = flags;

                }
            }
        }

        if (json.has("avoid_countries")) {
            String keyValue = json.getString("avoid_countries");
            if (!Helper.isEmpty(keyValue)) {
                String[] avoidCountries = keyValue.split("\\|");
                if (avoidCountries != null && avoidCountries.length > 0) {
                    _avoidCountries = new int[avoidCountries.length];
                    for (int i = 0; i < avoidCountries.length; i++) {
                        try {
                            _avoidCountries[i] = Integer.parseInt(avoidCountries[i]);
                        } catch (NumberFormatException nfe) {
                            throw new ParameterValueException(RoutingErrorCodes.INVALID_PARAMETER_VALUE, "avoid_countries", avoidCountries[i]);
                        }
                    }
                }
            }
        }

        if (json.has("avoid_borders")) {
            String keyValue = json.getString("avoid_borders");
            if (!Helper.isEmpty(keyValue)) {
                String borderType = keyValue;
                if (borderType != null) {
                    if (borderType.equals("controlled")) {
                        _avoidBorders = BordersExtractor.Avoid.CONTROLLED;
                    } else if (borderType.equals("all")) {
                        _avoidBorders = BordersExtractor.Avoid.ALL;
                    } else {
                        throw new ParameterValueException(RoutingErrorCodes.INVALID_PARAMETER_VALUE, "avoid_borders", borderType);
                    }
                }
            }
        }

        if (json.has("profile_params") && _profileType == RoutingProfileType.DRIVING_CAR) {
            throw new ParameterValueException(RoutingErrorCodes.INVALID_PARAMETER_VALUE, "profile_params");
        } else if (json.has("profile_params")) {
            JSONObject jProfileParams = json.getJSONObject("profile_params");
            JSONObject jRestrictions = null;

            if (jProfileParams.has("restrictions"))
                jRestrictions = jProfileParams.getJSONObject("restrictions");
<<<<<<< HEAD

            if (RoutingProfileType.isHeavyVehicle(_profileType) == true) {
=======
            if (RoutingProfileType.isCycling(_profileType)) {
                CyclingParameters cyclingParams = new CyclingParameters();

                if (jRestrictions != null) {
                    if (jRestrictions.has("gradient"))
                        cyclingParams.setMaximumGradient(jRestrictions.getInt("gradient"));

                    if (jRestrictions.has("trail_difficulty"))
                        cyclingParams.setMaximumTrailDifficulty(jRestrictions.getInt("trail_difficulty"));
                }

                _profileParams = cyclingParams;
            } else if (RoutingProfileType.isWalking(_profileType)) {
                WalkingParameters walkingParams = new WalkingParameters();

                // To make the new API compatible with a new one, we create 'weightings' element.
				/*if (!jProfileParams.has("weightings") && (jProfileParams.has("difficulty_level") || jProfileParams.has("maximum_gradient")))
				{
					JSONObject jWeightings = new JSONObject();

					if (jProfileParams.has("difficulty_level"))
						jWeightings.put("difficulty_level", jProfileParams.get("difficulty_level"));
					else if	(jProfileParams.has("maximum_gradient"))
						jWeightings.put("maximum_gradient", jProfileParams.get("maximum_gradient"));

					jProfileParams.put("weightings", jWeightings);
				}*/

                if (jRestrictions != null) {
                    if (jRestrictions.has("gradient"))
                        walkingParams.setMaximumGradient(jRestrictions.getInt("gradient"));

                    if (jRestrictions.has("trail_difficulty"))
                        walkingParams.setMaximumTrailDifficulty(jRestrictions.getInt("trail_difficulty"));
                }

                _profileParams = walkingParams;
            } else if (RoutingProfileType.isHeavyVehicle(_profileType)) {
>>>>>>> e8640e32
                VehicleParameters vehicleParams = new VehicleParameters();


                if (json.has("vehicle_type")) {
                    String vehicleType = json.getString("vehicle_type");
                    _vehicleType = HeavyVehicleAttributes.getFromString(vehicleType);

                    // Since 4.2, all restrictions are packed in its own element
                    if (jRestrictions == null)
                        jRestrictions = jProfileParams;

                    if (jRestrictions.has("length"))
                        vehicleParams.setLength(jRestrictions.getDouble("length"));

                    if (jRestrictions.has("width"))
                        vehicleParams.setWidth(jRestrictions.getDouble("width"));

                    if (jRestrictions.has("height"))
                        vehicleParams.setHeight(jRestrictions.getDouble("height"));

                    if (jRestrictions.has("weight"))
                        vehicleParams.setWeight(jRestrictions.getDouble("weight"));

                    if (jRestrictions.has("axleload"))
                        vehicleParams.setAxleload(jRestrictions.getDouble("axleload"));

                    int loadCharacteristics = 0;
                    if (jRestrictions.has("hazmat") && jRestrictions.getBoolean("hazmat") == true)
                        loadCharacteristics |= VehicleLoadCharacteristicsFlags.HAZMAT;

                    if (loadCharacteristics != 0)
                        vehicleParams.setLoadCharacteristics(loadCharacteristics);
                }

                _profileParams = vehicleParams;
            } else if (_profileType == RoutingProfileType.WHEELCHAIR) {
                WheelchairParameters wheelchairParams = new WheelchairParameters();

                // Since 4.2, all restrictions are packed in its own element
                if (jRestrictions == null)
                    jRestrictions = jProfileParams;

                if (jRestrictions.has("surface_type"))
                    wheelchairParams.setSurfaceType(WheelchairTypesEncoder.getSurfaceType(jRestrictions.getString("surface_type")));

                if (jRestrictions.has("track_type"))
                    wheelchairParams.setTrackType(WheelchairTypesEncoder.getTrackType(jRestrictions.getString("track_type")));

                if (jRestrictions.has("smoothness_type"))
                    wheelchairParams.setSmoothnessType(WheelchairTypesEncoder.getSmoothnessType(jRestrictions.getString("smoothness_type")));

                if (jRestrictions.has("maximum_sloped_kerb"))
                    wheelchairParams.setMaximumSlopedKerb((float) jRestrictions.getDouble("maximum_sloped_kerb"));

                if (jRestrictions.has("maximum_incline"))
                    wheelchairParams.setMaximumIncline((float) jRestrictions.getDouble("maximum_incline"));

                if (jRestrictions.has("minimum_width")) {
                    wheelchairParams.setMinimumWidth((float) jRestrictions.getDouble("minimum_width"));
                }

                _profileParams = wheelchairParams;
            }

            processWeightings(jProfileParams, _profileParams);
        }

        if (json.has("avoid_polygons")) {
            JSONObject jFeature = (JSONObject) json.get("avoid_polygons");

            Geometry geom = null;
            try {
                geom = GeometryJSON.parse(jFeature);
            } catch (Exception ex) {
                throw new ParameterValueException(RoutingErrorCodes.INVALID_JSON_FORMAT, "avoid_polygons");
            }

            if (geom instanceof Polygon) {
                _avoidAreas = new Polygon[]{(Polygon) geom};
            } else if (geom instanceof MultiPolygon) {
                MultiPolygon multiPoly = (MultiPolygon) geom;
                _avoidAreas = new Polygon[multiPoly.getNumGeometries()];
                for (int i = 0; i < multiPoly.getNumGeometries(); i++)
                    _avoidAreas[i] = (Polygon) multiPoly.getGeometryN(i);
            } else {
                throw new ParameterValueException(RoutingErrorCodes.INVALID_PARAMETER_VALUE, "avoid_polygons");
            }
        }
    }

    private void processWeightings(JSONObject json, ProfileParameters profileParams) throws Exception {
        if (json != null && json.has("weightings")) {
            JSONObject jWeightings = json.getJSONObject("weightings");
            JSONArray jNames = jWeightings.names();

            if (jNames == null)
                return;

            for (int i = 0; i < jNames.length(); i++) {
                String name = jNames.getString(i);
                ProfileWeighting pw = new ProfileWeighting(name);

                JSONObject jw = jWeightings.getJSONObject(name);
                Iterator<String> keys = jw.keys();
                while (keys.hasNext()) {
                    String key = keys.next();
                    pw.addParameter(key, jw.optString(key));
                }

                profileParams.add(pw);
            }
        }
    }

    public boolean hasParameters(Class<?> value) {
        if (_profileParams == null)
            return false;

        return _profileParams.getClass() == value;
    }

    public ProfileParameters getProfileParameters() {
        return _profileParams;
    }

    public boolean getFlexibleMode() {
        return _flexibleMode;
    }

    public void setFlexibleMode(boolean flexibleMode) {
        _flexibleMode = flexibleMode;
    }

    public double[] getMaximumRadiuses() {
        return _maxRadiuses;
    }

    public void setMaximumRadiuses(double[] maxRadiuses) {
        _maxRadiuses = maxRadiuses;
    }

    public WayPointBearing[] getBearings() {
        return _bearings;
    }

    public void setBearings(WayPointBearing[] bearings) {
        _bearings = bearings;
    }
}<|MERGE_RESOLUTION|>--- conflicted
+++ resolved
@@ -30,10 +30,8 @@
 import heigit.ors.routing.graphhopper.extensions.HeavyVehicleAttributes;
 import heigit.ors.routing.graphhopper.extensions.VehicleLoadCharacteristicsFlags;
 import heigit.ors.routing.graphhopper.extensions.WheelchairTypesEncoder;
-import heigit.ors.routing.parameters.CyclingParameters;
 import heigit.ors.routing.parameters.ProfileParameters;
 import heigit.ors.routing.parameters.VehicleParameters;
-import heigit.ors.routing.parameters.WalkingParameters;
 import heigit.ors.routing.parameters.WheelchairParameters;
 import heigit.ors.routing.pathprocessors.BordersExtractor;
 import heigit.ors.util.StringUtility;
@@ -247,51 +245,9 @@
 
             if (jProfileParams.has("restrictions"))
                 jRestrictions = jProfileParams.getJSONObject("restrictions");
-<<<<<<< HEAD
 
             if (RoutingProfileType.isHeavyVehicle(_profileType) == true) {
-=======
-            if (RoutingProfileType.isCycling(_profileType)) {
-                CyclingParameters cyclingParams = new CyclingParameters();
-
-                if (jRestrictions != null) {
-                    if (jRestrictions.has("gradient"))
-                        cyclingParams.setMaximumGradient(jRestrictions.getInt("gradient"));
-
-                    if (jRestrictions.has("trail_difficulty"))
-                        cyclingParams.setMaximumTrailDifficulty(jRestrictions.getInt("trail_difficulty"));
-                }
-
-                _profileParams = cyclingParams;
-            } else if (RoutingProfileType.isWalking(_profileType)) {
-                WalkingParameters walkingParams = new WalkingParameters();
-
-                // To make the new API compatible with a new one, we create 'weightings' element.
-				/*if (!jProfileParams.has("weightings") && (jProfileParams.has("difficulty_level") || jProfileParams.has("maximum_gradient")))
-				{
-					JSONObject jWeightings = new JSONObject();
-
-					if (jProfileParams.has("difficulty_level"))
-						jWeightings.put("difficulty_level", jProfileParams.get("difficulty_level"));
-					else if	(jProfileParams.has("maximum_gradient"))
-						jWeightings.put("maximum_gradient", jProfileParams.get("maximum_gradient"));
-
-					jProfileParams.put("weightings", jWeightings);
-				}*/
-
-                if (jRestrictions != null) {
-                    if (jRestrictions.has("gradient"))
-                        walkingParams.setMaximumGradient(jRestrictions.getInt("gradient"));
-
-                    if (jRestrictions.has("trail_difficulty"))
-                        walkingParams.setMaximumTrailDifficulty(jRestrictions.getInt("trail_difficulty"));
-                }
-
-                _profileParams = walkingParams;
-            } else if (RoutingProfileType.isHeavyVehicle(_profileType)) {
->>>>>>> e8640e32
                 VehicleParameters vehicleParams = new VehicleParameters();
-
 
                 if (json.has("vehicle_type")) {
                     String vehicleType = json.getString("vehicle_type");
