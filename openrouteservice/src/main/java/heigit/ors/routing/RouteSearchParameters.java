/*
 *  Licensed to GIScience Research Group, Heidelberg University (GIScience)
 *
 *   http://www.giscience.uni-hd.de
 *   http://www.heigit.org
 *
 *  under one or more contributor license agreements. See the NOTICE file
 *  distributed with this work for additional information regarding copyright
 *  ownership. The GIScience licenses this file to you under the Apache License,
 *  Version 2.0 (the "License"); you may not use this file except in compliance
 *  with the License. You may obtain a copy of the License at
 *
 *       http://www.apache.org/licenses/LICENSE-2.0
 *
 *  Unless required by applicable law or agreed to in writing, software
 *  distributed under the License is distributed on an "AS IS" BASIS,
 *  WITHOUT WARRANTIES OR CONDITIONS OF ANY KIND, either express or implied.
 *  See the License for the specific language governing permissions and
 *  limitations under the License.
 */
package heigit.ors.routing;

import java.text.ParseException;
import java.util.Iterator;

import heigit.ors.routing.pathprocessors.BordersExtractor;
import org.json.JSONArray;
import org.json.JSONObject;

import com.graphhopper.util.Helper;

import com.vividsolutions.jts.geom.Geometry;
import com.vividsolutions.jts.geom.MultiPolygon;
import com.vividsolutions.jts.geom.Polygon;

import heigit.ors.exceptions.ParameterValueException;
import heigit.ors.exceptions.UnknownParameterValueException;
import heigit.ors.geojson.GeometryJSON;
import heigit.ors.routing.graphhopper.extensions.HeavyVehicleAttributes;
import heigit.ors.routing.graphhopper.extensions.VehicleLoadCharacteristicsFlags;
import heigit.ors.routing.graphhopper.extensions.WheelchairTypesEncoder;
import heigit.ors.routing.parameters.*;
import heigit.ors.util.StringUtility;

/**
 * This class is used to store the search/calculation Parameters to calculate the desired Route/Isochrones etc…
 * It can be called from any class and the values be set according to the needs of the route calculation.
 */
public class RouteSearchParameters {
    private int _profileType;
    private int _weightingMethod = WeightingMethod.FASTEST;
    private Boolean _considerTraffic = false;
    private Boolean _considerTurnRestrictions = false;
    private double _maxSpeed = -1;
    private Polygon[] _avoidAreas;
    private int _avoidFeaturesTypes;
    private int _vehicleType = HeavyVehicleAttributes.UNKNOWN;
    private ProfileParameters _profileParams;
    private WayPointBearing[] _bearings = null;
    private double[] _maxRadiuses;
    private boolean _flexibleMode = false;

    private int[] _avoidCountries = null;
    private BordersExtractor.Avoid _avoidBorders = BordersExtractor.Avoid.NONE;

    private String _options;

    public int getProfileType() {
        return _profileType;
    }

    public void setProfileType(int profileType) throws Exception {
        if (profileType == RoutingProfileType.UNKNOWN)
            throw new Exception("Routing profile is unknown.");

        this._profileType = profileType;
    }

    public double getMaximumSpeed() {
        return _maxSpeed;
    }

    public void setMaximumSpeed(double maxSpeed) {
        _maxSpeed = maxSpeed;
    }

    public int getWeightingMethod() {
        return _weightingMethod;
    }

    public void setWeightingMethod(int weightingMethod) {
        _weightingMethod = weightingMethod;
    }

    public Boolean getConsiderTraffic() {
        return _considerTraffic;
    }

    public void setConsiderTraffic(Boolean _considerTraffic) {
        this._considerTraffic = _considerTraffic;
    }

    public Polygon[] getAvoidAreas() {
        return _avoidAreas;
    }

    public void setAvoidAreas(Polygon[] avoidAreas) {
        _avoidAreas = avoidAreas;
    }

    public boolean hasAvoidAreas() {
        return _avoidAreas != null && _avoidAreas.length > 0;
    }

    public int getAvoidFeatureTypes() {
        return _avoidFeaturesTypes;
    }

    public void setAvoidFeatureTypes(int avoidFeatures) {
        _avoidFeaturesTypes = avoidFeatures;
    }

    public boolean hasAvoidFeatures() {
        return _avoidFeaturesTypes > 0;
    }

    public int[] getAvoidCountries() {
        return _avoidCountries;
    }

    public void setAvoidCountries(int[] avoidCountries) {
        _avoidCountries = avoidCountries;
    }

    public boolean hasAvoidCountries() {
        return _avoidCountries != null && _avoidCountries.length > 0;
    }

    public boolean hasAvoidBorders() {
        return _avoidBorders != BordersExtractor.Avoid.NONE;
    }

    public void setAvoidBorders(BordersExtractor.Avoid avoidBorders) {
        _avoidBorders = avoidBorders;
    }

    public BordersExtractor.Avoid getAvoidBorders() {
        return _avoidBorders;
    }

    public Boolean getConsiderTurnRestrictions() {
        return _considerTurnRestrictions;
    }

    public void setConsiderTurnRestrictions(Boolean considerTurnRestrictions) {
        _considerTurnRestrictions = considerTurnRestrictions;
    }

    public int getVehicleType() {
        return _vehicleType;
    }

    public void setVehicleType(int vehicleType) {
        this._vehicleType = vehicleType;
    }

    public String getOptions() {
        return _options;
    }

    public void setOptions(String options) throws Exception {
        if (options == null)
            return;

        _options = StringUtility.trim(options, '\"');

        //////////////
        // FIXME Only for debugging!!
        // This option for green routing should be constructed by the client
        //		_options = "{\"profile_params\":{\"green_routing\":true}}"
        //////////////

        JSONObject json = null;
        try {
            json = new JSONObject(_options);
        } catch (Exception ex) {
            throw new ParseException(ex.getMessage(), 0);
        }

        if (json.has("maximum_speed")) {
            try {
                _maxSpeed = json.getDouble("maximum_speed");
            } catch (Exception ex) {
                throw new ParameterValueException(RoutingErrorCodes.INVALID_PARAMETER_FORMAT, "maximum_speed", json.getString("maximum_speed"));
            }
        }

        if (json.has("avoid_features")) {
            String keyValue = json.getString("avoid_features");
            if (!Helper.isEmpty(keyValue)) {
                String[] avoidFeatures = keyValue.split("\\|");
                if (avoidFeatures != null && avoidFeatures.length > 0) {
                    int flags = 0;
                    for (int i = 0; i < avoidFeatures.length; i++) {
                        String featName = avoidFeatures[i];
                        if (featName != null) {
                            int flag = AvoidFeatureFlags.getFromString(featName);
                            if (flag == 0)
                                throw new UnknownParameterValueException(RoutingErrorCodes.INVALID_PARAMETER_VALUE, "avoid_features", featName);

                            if (!AvoidFeatureFlags.isValid(_profileType, flag, featName))
                                throw new ParameterValueException(RoutingErrorCodes.INVALID_PARAMETER_VALUE, "avoid_features", featName);

                            flags |= flag;
                        }
                    }

                    if (flags != 0)
                        _avoidFeaturesTypes = flags;

                }
            }
        }

        if (json.has("avoid_countries")) {
            String keyValue = json.getString("avoid_countries");
            if (!Helper.isEmpty(keyValue)) {
                String[] avoidCountries = keyValue.split("\\|");
                if (avoidCountries != null && avoidCountries.length > 0) {
                    _avoidCountries = new int[avoidCountries.length];
                    for (int i = 0; i < avoidCountries.length; i++) {
                        try {
                            _avoidCountries[i] = Integer.parseInt(avoidCountries[i]);
                        } catch (NumberFormatException nfe) {
                            throw new ParameterValueException(RoutingErrorCodes.INVALID_PARAMETER_VALUE, "avoid_countries", avoidCountries[i]);
                        }
                    }
                }
            }
        }

        if (json.has("avoid_borders")) {
            String keyValue = json.getString("avoid_borders");
            if (!Helper.isEmpty(keyValue)) {
                String borderType = keyValue;
                if (borderType != null) {
                    if (borderType.equals("controlled")) {
                        _avoidBorders = BordersExtractor.Avoid.CONTROLLED;
                    } else if (borderType.equals("all")) {
                        _avoidBorders = BordersExtractor.Avoid.ALL;
                    } else {
                        throw new ParameterValueException(RoutingErrorCodes.INVALID_PARAMETER_VALUE, "avoid_borders", borderType);
                    }
                }
            }
        }

        if (json.has("profile_params")) {
            JSONObject jProfileParams = json.getJSONObject("profile_params");
            JSONObject jRestrictions = null;

            if (jProfileParams.has("restrictions"))
                jRestrictions = jProfileParams.getJSONObject("restrictions");

            if (RoutingProfileType.isCycling(_profileType)) {
                CyclingParameters cyclingParams = new CyclingParameters();

                // To make the new API compatible with a new one, we create 'weightings' element.
				/*if (!jProfileParams.has("weightings") && (jProfileParams.has("difficulty_level") || jProfileParams.has("maximum_gradient")))
				{
					JSONObject jWeightings = new JSONObject();

					if (jProfileParams.has("difficulty_level"))
						jWeightings.put("difficulty_level", jProfileParams.get("difficulty_level"));
					else if	(jProfileParams.has("maximum_gradient"))
						jWeightings.put("maximum_gradient", jProfileParams.get("maximum_gradient"));

					jProfileParams.put("weightings", jWeightings);
				}*/

                if (jRestrictions != null) {
                    if (jRestrictions.has("gradient"))
                        cyclingParams.setMaximumGradient(jRestrictions.getInt("gradient"));

                    if (jRestrictions.has("trail_difficulty"))
                        cyclingParams.setMaximumTrailDifficulty(jRestrictions.getInt("trail_difficulty"));
                }

                _profileParams = cyclingParams;
            } else if (RoutingProfileType.isWalking(_profileType)) {
                WalkingParameters walkingParams = new WalkingParameters();

                // To make the new API compatible with a new one, we create 'weightings' element.
				/*if (!jProfileParams.has("weightings") && (jProfileParams.has("difficulty_level") || jProfileParams.has("maximum_gradient")))
				{
					JSONObject jWeightings = new JSONObject();

					if (jProfileParams.has("difficulty_level"))
						jWeightings.put("difficulty_level", jProfileParams.get("difficulty_level"));
					else if	(jProfileParams.has("maximum_gradient"))
						jWeightings.put("maximum_gradient", jProfileParams.get("maximum_gradient"));

					jProfileParams.put("weightings", jWeightings);
				}*/

                if (jRestrictions != null) {
                    if (jRestrictions.has("gradient"))
                        walkingParams.setMaximumGradient(jRestrictions.getInt("gradient"));

                    if (jRestrictions.has("trail_difficulty"))
                        walkingParams.setMaximumTrailDifficulty(jRestrictions.getInt("trail_difficulty"));
                }

                _profileParams = walkingParams;
            } else if (RoutingProfileType.isHeavyVehicle(_profileType) == true) {
                VehicleParameters vehicleParams = new VehicleParameters();

<<<<<<< HEAD
				if (json.has("vehicle_type"))
				{
					String vehicleType = json.getString("vehicle_type");
					_vehicleType =  HeavyVehicleAttributes.getFromString(vehicleType);

					// Since 4.2, all restrictions are packed in its own element
					if (jRestrictions == null)
						jRestrictions = jProfileParams;

					if (jRestrictions.has("length"))
						vehicleParams.setLength(jRestrictions.getDouble("length"));

					if (jRestrictions.has("width"))
						vehicleParams.setWidth(jRestrictions.getDouble("width"));

					if (jRestrictions.has("height"))
						vehicleParams.setHeight(jRestrictions.getDouble("height"));

					if (jRestrictions.has("weight"))
						vehicleParams.setWeight(jRestrictions.getDouble("weight"));

					if (jRestrictions.has("axleload"))
						vehicleParams.setAxleload(jRestrictions.getDouble("axleload"));

					int loadCharacteristics = 0;
					if (jRestrictions.has("hazmat") && jRestrictions.getBoolean("hazmat") == true)
						loadCharacteristics |= VehicleLoadCharacteristicsFlags.HAZMAT;

					if (loadCharacteristics != 0)
						vehicleParams.setLoadCharacteristics(loadCharacteristics);
				}

				_profileParams = vehicleParams;
			}
			else if (_profileType == RoutingProfileType.WHEELCHAIR)
			{
				WheelchairParameters wheelchairParams = new WheelchairParameters();

				// Since 4.2, all restrictions are packed in its own element
				if (jRestrictions == null)
					jRestrictions = jProfileParams;

				if (jRestrictions.has("surface_type"))
					wheelchairParams.setSurfaceType(WheelchairTypesEncoder.getSurfaceType(jRestrictions.getString("surface_type")));

				if (jRestrictions.has("track_type"))
					wheelchairParams.setTrackType(WheelchairTypesEncoder.getTrackType(jRestrictions.getString("track_type")));

				if (jRestrictions.has("smoothness_type"))
					wheelchairParams.setSmoothnessType(WheelchairTypesEncoder.getSmoothnessType(jRestrictions.getString("smoothness_type")));

				if (jRestrictions.has("maximum_sloped_curb"))
					wheelchairParams.setMaximumSlopedCurb((float)jRestrictions.getDouble("maximum_sloped_curb"));

				if (jRestrictions.has("maximum_incline"))
					wheelchairParams.setMaximumIncline((float)jRestrictions.getDouble("maximum_incline"));

				if (jRestrictions.has("minimum_width"))
					wheelchairParams.setMinimumWidth((float)jRestrictions.getDouble("minimum_width"));

				_profileParams = wheelchairParams;
			}

			processWeightings(jProfileParams, _profileParams);
		}

		if (json.has("avoid_polygons"))
		{
			JSONObject jFeature = (JSONObject)json.get("avoid_polygons");

			Geometry geom = null;
			try
			{
				geom = GeometryJSON.parse(jFeature);
			}
			catch(Exception ex)
			{
				throw new ParameterValueException(RoutingErrorCodes.INVALID_JSON_FORMAT, "avoid_polygons");
			}

			if (geom instanceof Polygon)
			{
				_avoidAreas = new Polygon[] { (Polygon)geom };
			}
			else if (geom instanceof MultiPolygon)
			{
				MultiPolygon multiPoly = (MultiPolygon)geom;
				_avoidAreas = new Polygon[multiPoly.getNumGeometries()];
				for (int i = 0; i < multiPoly.getNumGeometries(); i++)
					_avoidAreas[i] = (Polygon)multiPoly.getGeometryN(i);
			}
			else
			{
				throw new ParameterValueException(RoutingErrorCodes.INVALID_PARAMETER_VALUE, "avoid_polygons");
			}
		}
	}

	private void processWeightings(JSONObject json, ProfileParameters profileParams) throws Exception
	{
		if (json != null && json.has("weightings"))
		{
			JSONObject jWeightings = json.getJSONObject("weightings");
			JSONArray jNames = jWeightings.names();

			if (jNames == null)
				return;

			for (int i = 0; i < jNames.length(); i++)
			{
				String name  = jNames.getString(i);
				ProfileWeighting pw = new ProfileWeighting(name);

				JSONObject jw = jWeightings.getJSONObject(name);
				Iterator<String> keys = jw.keys();
				while(keys.hasNext())
				{ 
					String key = keys.next();
					pw.addParameter(key, jw.optString(key));
				}

				profileParams.add(pw);
			}
		}
	}

	public boolean hasParameters(Class<?> value)
	{
		if (_profileParams == null)
			return false;

		return _profileParams.getClass() == value;
	}

	public ProfileParameters getProfileParameters()
	{
		return _profileParams;
	}

	public boolean getFlexibleMode() {
		return _flexibleMode;
	}

	public void setFlexibleMode(boolean flexibleMode) {
		_flexibleMode = flexibleMode;
	}

	public double[] getMaximumRadiuses() {
		return _maxRadiuses;
	}

	public void setMaximumRadiuses(double[] maxRadiuses) {
		_maxRadiuses = maxRadiuses;
	}
	
	public WayPointBearing[] getBearings() {
		return _bearings;
	}

	public void setBearings(WayPointBearing[] bearings) {
		_bearings = bearings;
	}
=======
                if (json.has("vehicle_type")) {
                    String vehicleType = json.getString("vehicle_type");
                    _vehicleType = HeavyVehicleAttributes.getFromString(vehicleType);

                    // Since 4.2, all restrictions are packed in its own element
                    if (jRestrictions == null)
                        jRestrictions = jProfileParams;

                    if (jRestrictions.has("length"))
                        vehicleParams.setLength(jRestrictions.getDouble("length"));

                    if (jRestrictions.has("width"))
                        vehicleParams.setWidth(jRestrictions.getDouble("width"));

                    if (jRestrictions.has("height"))
                        vehicleParams.setHeight(jRestrictions.getDouble("height"));

                    if (jRestrictions.has("weight"))
                        vehicleParams.setWeight(jRestrictions.getDouble("weight"));

                    if (jRestrictions.has("axleload"))
                        vehicleParams.setAxleload(jRestrictions.getDouble("axleload"));

                    int loadCharacteristics = 0;
                    if (jRestrictions.has("hazmat") && jRestrictions.getBoolean("hazmat") == true)
                        loadCharacteristics |= VehicleLoadCharacteristicsFlags.HAZMAT;

                    if (loadCharacteristics != 0)
                        vehicleParams.setLoadCharacteristics(loadCharacteristics);
                }

                _profileParams = vehicleParams;
            } else if (_profileType == RoutingProfileType.WHEELCHAIR) {
                WheelchairParameters wheelchairParams = new WheelchairParameters();

                // Since 4.2, all restrictions are packed in its own element
                if (jRestrictions == null)
                    jRestrictions = jProfileParams;

                if (jRestrictions.has("surface_type"))
                    wheelchairParams.setSurfaceType(WheelchairTypesEncoder.getSurfaceType(jRestrictions.getString("surface_type")));

                if (jRestrictions.has("track_type"))
                    wheelchairParams.setTrackType(WheelchairTypesEncoder.getTrackType(jRestrictions.getString("track_type")));

                if (jRestrictions.has("smoothness_type"))
                    wheelchairParams.setSmoothnessType(WheelchairTypesEncoder.getSmoothnessType(jRestrictions.getString("smoothness_type")));

                if (jRestrictions.has("maximum_sloped_curb"))
                    wheelchairParams.setMaximumSlopedCurb((float) jRestrictions.getDouble("maximum_sloped_curb"));

                if (jRestrictions.has("maximum_incline"))
                    wheelchairParams.setMaximumIncline((float) jRestrictions.getDouble("maximum_incline"));

                _profileParams = wheelchairParams;
            }

            processWeightings(jProfileParams, _profileParams);
        }

        if (json.has("avoid_polygons")) {
            JSONObject jFeature = (JSONObject) json.get("avoid_polygons");

            Geometry geom = null;
            try {
                geom = GeometryJSON.parse(jFeature);
            } catch (Exception ex) {
                throw new ParameterValueException(RoutingErrorCodes.INVALID_JSON_FORMAT, "avoid_polygons");
            }

            if (geom instanceof Polygon) {
                _avoidAreas = new Polygon[]{(Polygon) geom};
            } else if (geom instanceof MultiPolygon) {
                MultiPolygon multiPoly = (MultiPolygon) geom;
                _avoidAreas = new Polygon[multiPoly.getNumGeometries()];
                for (int i = 0; i < multiPoly.getNumGeometries(); i++)
                    _avoidAreas[i] = (Polygon) multiPoly.getGeometryN(i);
            } else {
                throw new ParameterValueException(RoutingErrorCodes.INVALID_PARAMETER_VALUE, "avoid_polygons");
            }
        }
    }

    private void processWeightings(JSONObject json, ProfileParameters profileParams) throws Exception {
        if (json != null && json.has("weightings")) {
            JSONObject jWeightings = json.getJSONObject("weightings");
            JSONArray jNames = jWeightings.names();

            if (jNames == null)
                return;

            for (int i = 0; i < jNames.length(); i++) {
                String name = jNames.getString(i);
                ProfileWeighting pw = new ProfileWeighting(name);

                JSONObject jw = jWeightings.getJSONObject(name);
                Iterator<String> keys = jw.keys();
                while (keys.hasNext()) {
                    String key = keys.next();
                    pw.addParameter(key, jw.optString(key));
                }

                profileParams.add(pw);
            }
        }
    }

    public boolean hasParameters(Class<?> value) {
        if (_profileParams == null)
            return false;

        return _profileParams.getClass() == value;
    }

    public ProfileParameters getProfileParameters() {
        return _profileParams;
    }

    public boolean getFlexibleMode() {
        return _flexibleMode;
    }

    public void setFlexibleMode(boolean flexibleMode) {
        _flexibleMode = flexibleMode;
    }

    public double[] getMaximumRadiuses() {
        return _maxRadiuses;
    }

    public void setMaximumRadiuses(double[] maxRadiuses) {
        _maxRadiuses = maxRadiuses;
    }

    public WayPointBearing[] getBearings() {
        return _bearings;
    }

    public void setBearings(WayPointBearing[] bearings) {
        _bearings = bearings;
    }
>>>>>>> 7b4e0a43
}<|MERGE_RESOLUTION|>--- conflicted
+++ resolved
@@ -315,170 +315,7 @@
             } else if (RoutingProfileType.isHeavyVehicle(_profileType) == true) {
                 VehicleParameters vehicleParams = new VehicleParameters();
 
-<<<<<<< HEAD
-				if (json.has("vehicle_type"))
-				{
-					String vehicleType = json.getString("vehicle_type");
-					_vehicleType =  HeavyVehicleAttributes.getFromString(vehicleType);
-
-					// Since 4.2, all restrictions are packed in its own element
-					if (jRestrictions == null)
-						jRestrictions = jProfileParams;
-
-					if (jRestrictions.has("length"))
-						vehicleParams.setLength(jRestrictions.getDouble("length"));
-
-					if (jRestrictions.has("width"))
-						vehicleParams.setWidth(jRestrictions.getDouble("width"));
-
-					if (jRestrictions.has("height"))
-						vehicleParams.setHeight(jRestrictions.getDouble("height"));
-
-					if (jRestrictions.has("weight"))
-						vehicleParams.setWeight(jRestrictions.getDouble("weight"));
-
-					if (jRestrictions.has("axleload"))
-						vehicleParams.setAxleload(jRestrictions.getDouble("axleload"));
-
-					int loadCharacteristics = 0;
-					if (jRestrictions.has("hazmat") && jRestrictions.getBoolean("hazmat") == true)
-						loadCharacteristics |= VehicleLoadCharacteristicsFlags.HAZMAT;
-
-					if (loadCharacteristics != 0)
-						vehicleParams.setLoadCharacteristics(loadCharacteristics);
-				}
-
-				_profileParams = vehicleParams;
-			}
-			else if (_profileType == RoutingProfileType.WHEELCHAIR)
-			{
-				WheelchairParameters wheelchairParams = new WheelchairParameters();
-
-				// Since 4.2, all restrictions are packed in its own element
-				if (jRestrictions == null)
-					jRestrictions = jProfileParams;
-
-				if (jRestrictions.has("surface_type"))
-					wheelchairParams.setSurfaceType(WheelchairTypesEncoder.getSurfaceType(jRestrictions.getString("surface_type")));
-
-				if (jRestrictions.has("track_type"))
-					wheelchairParams.setTrackType(WheelchairTypesEncoder.getTrackType(jRestrictions.getString("track_type")));
-
-				if (jRestrictions.has("smoothness_type"))
-					wheelchairParams.setSmoothnessType(WheelchairTypesEncoder.getSmoothnessType(jRestrictions.getString("smoothness_type")));
-
-				if (jRestrictions.has("maximum_sloped_curb"))
-					wheelchairParams.setMaximumSlopedCurb((float)jRestrictions.getDouble("maximum_sloped_curb"));
-
-				if (jRestrictions.has("maximum_incline"))
-					wheelchairParams.setMaximumIncline((float)jRestrictions.getDouble("maximum_incline"));
-
-				if (jRestrictions.has("minimum_width"))
-					wheelchairParams.setMinimumWidth((float)jRestrictions.getDouble("minimum_width"));
-
-				_profileParams = wheelchairParams;
-			}
-
-			processWeightings(jProfileParams, _profileParams);
-		}
-
-		if (json.has("avoid_polygons"))
-		{
-			JSONObject jFeature = (JSONObject)json.get("avoid_polygons");
-
-			Geometry geom = null;
-			try
-			{
-				geom = GeometryJSON.parse(jFeature);
-			}
-			catch(Exception ex)
-			{
-				throw new ParameterValueException(RoutingErrorCodes.INVALID_JSON_FORMAT, "avoid_polygons");
-			}
-
-			if (geom instanceof Polygon)
-			{
-				_avoidAreas = new Polygon[] { (Polygon)geom };
-			}
-			else if (geom instanceof MultiPolygon)
-			{
-				MultiPolygon multiPoly = (MultiPolygon)geom;
-				_avoidAreas = new Polygon[multiPoly.getNumGeometries()];
-				for (int i = 0; i < multiPoly.getNumGeometries(); i++)
-					_avoidAreas[i] = (Polygon)multiPoly.getGeometryN(i);
-			}
-			else
-			{
-				throw new ParameterValueException(RoutingErrorCodes.INVALID_PARAMETER_VALUE, "avoid_polygons");
-			}
-		}
-	}
-
-	private void processWeightings(JSONObject json, ProfileParameters profileParams) throws Exception
-	{
-		if (json != null && json.has("weightings"))
-		{
-			JSONObject jWeightings = json.getJSONObject("weightings");
-			JSONArray jNames = jWeightings.names();
-
-			if (jNames == null)
-				return;
-
-			for (int i = 0; i < jNames.length(); i++)
-			{
-				String name  = jNames.getString(i);
-				ProfileWeighting pw = new ProfileWeighting(name);
-
-				JSONObject jw = jWeightings.getJSONObject(name);
-				Iterator<String> keys = jw.keys();
-				while(keys.hasNext())
-				{ 
-					String key = keys.next();
-					pw.addParameter(key, jw.optString(key));
-				}
-
-				profileParams.add(pw);
-			}
-		}
-	}
-
-	public boolean hasParameters(Class<?> value)
-	{
-		if (_profileParams == null)
-			return false;
-
-		return _profileParams.getClass() == value;
-	}
-
-	public ProfileParameters getProfileParameters()
-	{
-		return _profileParams;
-	}
-
-	public boolean getFlexibleMode() {
-		return _flexibleMode;
-	}
-
-	public void setFlexibleMode(boolean flexibleMode) {
-		_flexibleMode = flexibleMode;
-	}
-
-	public double[] getMaximumRadiuses() {
-		return _maxRadiuses;
-	}
-
-	public void setMaximumRadiuses(double[] maxRadiuses) {
-		_maxRadiuses = maxRadiuses;
-	}
-	
-	public WayPointBearing[] getBearings() {
-		return _bearings;
-	}
-
-	public void setBearings(WayPointBearing[] bearings) {
-		_bearings = bearings;
-	}
-=======
+
                 if (json.has("vehicle_type")) {
                     String vehicleType = json.getString("vehicle_type");
                     _vehicleType = HeavyVehicleAttributes.getFromString(vehicleType);
@@ -620,5 +457,4 @@
     public void setBearings(WayPointBearing[] bearings) {
         _bearings = bearings;
     }
->>>>>>> 7b4e0a43
 }