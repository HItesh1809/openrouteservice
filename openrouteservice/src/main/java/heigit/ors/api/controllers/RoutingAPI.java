--- conflicted
+++ resolved
@@ -65,15 +65,9 @@
     }
 
     @PostMapping(value = "/{profile}")
-<<<<<<< HEAD
     public JSONRouteResponse getDefault(@ApiParam(value = "Specifies the route profile.") @PathVariable APIEnums.RoutingProfile profile,
                                         @ApiParam(value = "The request payload", required = true) @RequestBody RouteRequest request) throws Exception {
-        return getJsonMime(profile, request);
-=======
-    public JSONRouteResponse getDefault( @ApiParam(value = "Specifies the route profile.") @PathVariable APIEnums.RoutingProfile profile,
-                                         @ApiParam(value = "The request payload", required = true) @RequestBody RouteRequest request) throws Exception {
         return getJsonRoute(profile, request);
->>>>>>> e33a50be
     }
 
     @PostMapping(value = "/{profile}/json", produces = {"application/json;charset=UTF-8"})
