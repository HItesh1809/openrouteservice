--- conflicted
+++ resolved
@@ -100,13 +100,7 @@
                     org.json.JSONObject jProfileLimits = new org.json.JSONObject(true);
                     if (rpc.getMaximumDistance() > 0)
                         jProfileLimits.put("maximum_distance", rpc.getMaximumDistance());
-
-<<<<<<< HEAD
-=======
-//                    if (rpc.getMaximumSegmentDistanceWithDynamicWeights() > 0)
-//                        jProfileLimits.put("maximum_segment_distance_with_dynamic_weights", rpc.getMaximumSegmentDistanceWithDynamicWeights());
-
->>>>>>> c442166e
+                    
                     if (rpc.getMaximumWayPoints() > 0)
                         jProfileLimits.put("maximum_waypoints", rpc.getMaximumWayPoints());
 
