# Openrouteservice

The **openrouteservice API** provides global spatial services by consuming user-generated and collaboratively collected free geographic data directly from [OpenStreetMap](http://www.openstreetmap.org). It is highly customizable, performant and written in Java.

The following services are available via a RESTful interface running over Tomcat.
- **Directions** - Returns a route between two or more locations for a selected profile with customizable additional settings and instructions.
- **Isochrones** - Obtains areas of reachability from given locations.
- **Matrix** - Computes one-to-many, many-to-one or many-to-many routes for any mode of transport provided by openrouteservice.
- **Geocoding** - Resolves input coordinates to addresses and vice versa (**NOTE:** openrouteservice acts as a wrapper and connects to either [Photon](https://github.com/komoot/photon), [Nominatim](https://github.com/openstreetmap/Nominatim) or [Pelias](https://github.com/pelias/pelias). One of these services must be installed in addition to the openrouteservice).
- **Places** - Search for points of interest around points or in geometries (**NOTE:** you will have to set up a locations database, for this please refer to [openrouteservice-tools](https://github.com/GIScience/openrouteservice-tools)).

To play around with openrouteservice you may use our [demonstration server](https://www.openrouteservice.org) which comes with both the backend and a [frontend](https://github.com/GIScience/openrouteservice-app). Or simply sign up for an API key and fire your requests against the API directly via [swagger hub](https://app.swaggerhub.com/apis/openrouteservice/ors-api/).

Please note that openrouteservice uses a forked and edited version of [graphhopper 0.9](https://github.com/GIScience/graphhopper) which can be found [here](https://github.com/GIScience/graphhopper).

[![ors client accessibility](https://user-images.githubusercontent.com/23240110/30385487-9eac96b8-98a7-11e7-9357-afd4df8fccdf.png)](https://openrouteservice.org/reach)

<!--  TODO 
## Changelog/latest changes http://blog.clojurewerkz.org/blog/2013/09/07/how-to-write-a-useful-change-log/
 -->

## Contribute

<!-- TODO write contribution guidelines Licence agreement and other important stuff like code formatting in extra file -->

We appreciate any kind of contribution - bug reports, new feature suggestion or improving our translations are greatly appreciated. Feel free to create an [issue](https://github.com/GIScience/openrouteservice/issues) and label it accordingly. If your issue regards the openrouteservice web-app please use the [corresponding repository](https://github.com/GIScience/openrouteservice-app/issues).

If you want to do contribute your improvements, please follow these steps:

  1. [Fork the openrouteservice project](https://help.github.com/articles/fork-a-repo)
  
  2. Create a branch for the improvement from the development branch on your fork and add your contributions there.
  
  3. Create a [pull request](https://help.github.com/articles/using-pull-requests) to our development branch, so we can review your changes before applying them. Please write your pull request description similar to [this](http://api.coala.io/en/latest/Developers/Writing_Good_Commits.html) standard. Also please make sure to reference your pull request to the corresponding issue, for changes regarding multiple issues please create different pullrequests using different branches in your fork.


## Installation

<<<<<<< HEAD
We suggest using docker to install and launch OpenRouteService backend. In short, run the following command under the source code tree will get everything done.

```bash
cd docker && docker-compose up
```

For more details, check the [docker installation guide](docker/README.md).
=======
Instructions on how to install openrouteservice will follow soon.

## Usage

Instructions on how to use the endpoints of the running tomcat container will follow soon.
>>>>>>> 05ffad9d

## API Documentation

For an easy and interactive way to test the api, visit our [documentation](https://app.swaggerhub.com/apis/openrouteservice/ors-api/) at swaggerhub. After obtaining your key you can try out the different endpoints instantly and start firing requests.

## Questions

For questions please use our [Google Groups Forum](https://groups.google.com/forum/#!forum/openrouteservice) and we will respond to you shortly. 


<!-- 
# Technical Summary

...

 --> 
<|MERGE_RESOLUTION|>--- conflicted
+++ resolved
@@ -1,69 +1,65 @@
-# Openrouteservice
-
-The **openrouteservice API** provides global spatial services by consuming user-generated and collaboratively collected free geographic data directly from [OpenStreetMap](http://www.openstreetmap.org). It is highly customizable, performant and written in Java.
-
-The following services are available via a RESTful interface running over Tomcat.
-- **Directions** - Returns a route between two or more locations for a selected profile with customizable additional settings and instructions.
-- **Isochrones** - Obtains areas of reachability from given locations.
-- **Matrix** - Computes one-to-many, many-to-one or many-to-many routes for any mode of transport provided by openrouteservice.
-- **Geocoding** - Resolves input coordinates to addresses and vice versa (**NOTE:** openrouteservice acts as a wrapper and connects to either [Photon](https://github.com/komoot/photon), [Nominatim](https://github.com/openstreetmap/Nominatim) or [Pelias](https://github.com/pelias/pelias). One of these services must be installed in addition to the openrouteservice).
-- **Places** - Search for points of interest around points or in geometries (**NOTE:** you will have to set up a locations database, for this please refer to [openrouteservice-tools](https://github.com/GIScience/openrouteservice-tools)).
-
-To play around with openrouteservice you may use our [demonstration server](https://www.openrouteservice.org) which comes with both the backend and a [frontend](https://github.com/GIScience/openrouteservice-app). Or simply sign up for an API key and fire your requests against the API directly via [swagger hub](https://app.swaggerhub.com/apis/openrouteservice/ors-api/).
-
-Please note that openrouteservice uses a forked and edited version of [graphhopper 0.9](https://github.com/GIScience/graphhopper) which can be found [here](https://github.com/GIScience/graphhopper).
-
-[![ors client accessibility](https://user-images.githubusercontent.com/23240110/30385487-9eac96b8-98a7-11e7-9357-afd4df8fccdf.png)](https://openrouteservice.org/reach)
-
-<!--  TODO 
-## Changelog/latest changes http://blog.clojurewerkz.org/blog/2013/09/07/how-to-write-a-useful-change-log/
- -->
-
-## Contribute
-
-<!-- TODO write contribution guidelines Licence agreement and other important stuff like code formatting in extra file -->
-
-We appreciate any kind of contribution - bug reports, new feature suggestion or improving our translations are greatly appreciated. Feel free to create an [issue](https://github.com/GIScience/openrouteservice/issues) and label it accordingly. If your issue regards the openrouteservice web-app please use the [corresponding repository](https://github.com/GIScience/openrouteservice-app/issues).
-
-If you want to do contribute your improvements, please follow these steps:
-
-  1. [Fork the openrouteservice project](https://help.github.com/articles/fork-a-repo)
-  
-  2. Create a branch for the improvement from the development branch on your fork and add your contributions there.
-  
-  3. Create a [pull request](https://help.github.com/articles/using-pull-requests) to our development branch, so we can review your changes before applying them. Please write your pull request description similar to [this](http://api.coala.io/en/latest/Developers/Writing_Good_Commits.html) standard. Also please make sure to reference your pull request to the corresponding issue, for changes regarding multiple issues please create different pullrequests using different branches in your fork.
-
-
-## Installation
-
-<<<<<<< HEAD
-We suggest using docker to install and launch OpenRouteService backend. In short, run the following command under the source code tree will get everything done.
-
-```bash
-cd docker && docker-compose up
-```
-
-For more details, check the [docker installation guide](docker/README.md).
-=======
-Instructions on how to install openrouteservice will follow soon.
-
-## Usage
-
-Instructions on how to use the endpoints of the running tomcat container will follow soon.
->>>>>>> 05ffad9d
-
-## API Documentation
-
-For an easy and interactive way to test the api, visit our [documentation](https://app.swaggerhub.com/apis/openrouteservice/ors-api/) at swaggerhub. After obtaining your key you can try out the different endpoints instantly and start firing requests.
-
-## Questions
-
-For questions please use our [Google Groups Forum](https://groups.google.com/forum/#!forum/openrouteservice) and we will respond to you shortly. 
-
-
-<!-- 
-# Technical Summary
-
-...
-
- --> 
+# Openrouteservice
+
+The **openrouteservice API** provides global spatial services by consuming user-generated and collaboratively collected free geographic data directly from [OpenStreetMap](http://www.openstreetmap.org). It is highly customizable, performant and written in Java.
+
+The following services are available via a RESTful interface running over Tomcat.
+- **Directions** - Returns a route between two or more locations for a selected profile with customizable additional settings and instructions.
+- **Isochrones** - Obtains areas of reachability from given locations.
+- **Matrix** - Computes one-to-many, many-to-one or many-to-many routes for any mode of transport provided by openrouteservice.
+- **Geocoding** - Resolves input coordinates to addresses and vice versa (**NOTE:** openrouteservice acts as a wrapper and connects to either [Photon](https://github.com/komoot/photon), [Nominatim](https://github.com/openstreetmap/Nominatim) or [Pelias](https://github.com/pelias/pelias). One of these services must be installed in addition to the openrouteservice).
+- **Places** - Search for points of interest around points or in geometries (**NOTE:** you will have to set up a locations database, for this please refer to [openrouteservice-tools](https://github.com/GIScience/openrouteservice-tools)).
+
+To play around with openrouteservice you may use our [demonstration server](https://www.openrouteservice.org) which comes with both the backend and a [frontend](https://github.com/GIScience/openrouteservice-app). Or simply sign up for an API key and fire your requests against the API directly via [swagger hub](https://app.swaggerhub.com/apis/openrouteservice/ors-api/).
+
+Please note that openrouteservice uses a forked and edited version of [graphhopper 0.9](https://github.com/GIScience/graphhopper) which can be found [here](https://github.com/GIScience/graphhopper).
+
+[![ors client accessibility](https://user-images.githubusercontent.com/23240110/30385487-9eac96b8-98a7-11e7-9357-afd4df8fccdf.png)](https://openrouteservice.org/reach)
+
+<!--  TODO 
+## Changelog/latest changes http://blog.clojurewerkz.org/blog/2013/09/07/how-to-write-a-useful-change-log/
+ -->
+
+## Contribute
+
+<!-- TODO write contribution guidelines Licence agreement and other important stuff like code formatting in extra file -->
+
+We appreciate any kind of contribution - bug reports, new feature suggestion or improving our translations are greatly appreciated. Feel free to create an [issue](https://github.com/GIScience/openrouteservice/issues) and label it accordingly. If your issue regards the openrouteservice web-app please use the [corresponding repository](https://github.com/GIScience/openrouteservice-app/issues).
+
+If you want to do contribute your improvements, please follow these steps:
+
+  1. [Fork the openrouteservice project](https://help.github.com/articles/fork-a-repo)
+  
+  2. Create a branch for the improvement from the development branch on your fork and add your contributions there.
+  
+  3. Create a [pull request](https://help.github.com/articles/using-pull-requests) to our development branch, so we can review your changes before applying them. Please write your pull request description similar to [this](http://api.coala.io/en/latest/Developers/Writing_Good_Commits.html) standard. Also please make sure to reference your pull request to the corresponding issue, for changes regarding multiple issues please create different pullrequests using different branches in your fork.
+
+
+## Installation
+
+We suggest using docker to install and launch OpenRouteService backend. In short, run the following command under the source code tree will get everything done.
+
+```bash
+cd docker && docker-compose up
+```
+
+For more details, check the [docker installation guide](docker/README.md).
+
+## Usage
+
+Instructions on how to use the endpoints of the running tomcat container will follow soon.
+
+## API Documentation
+
+For an easy and interactive way to test the api, visit our [documentation](https://app.swaggerhub.com/apis/openrouteservice/ors-api/) at swaggerhub. After obtaining your key you can try out the different endpoints instantly and start firing requests.
+
+## Questions
+
+For questions please use our [Google Groups Forum](https://groups.google.com/forum/#!forum/openrouteservice) and we will respond to you shortly. 
+
+
+<!-- 
+# Technical Summary
+
+...
+
+ --> 